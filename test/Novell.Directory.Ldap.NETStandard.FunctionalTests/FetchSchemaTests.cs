<<<<<<< HEAD
﻿using System.Collections.Generic;
using System.Linq;
using System.Threading.Tasks;
using Novell.Directory.Ldap.NETStandard.FunctionalTests.Helpers;
=======
﻿using Novell.Directory.Ldap.NETStandard.FunctionalTests.Helpers;
using System.Collections.Generic;
using System.Linq;
>>>>>>> e31d7667
using Xunit;

namespace Novell.Directory.Ldap.NETStandard.FunctionalTests
{
    public class FetchSchemaTests
    {
        [Fact]
        public async Task FetchSchema_returns_the_default_schema()
        {
<<<<<<< HEAD
            var schema = await TestHelper.WithAuthenticatedLdapConnectionAsync(async ldapConnection =>
            {
                var ldapConnectionImpl = (LdapConnection) ldapConnection;
                return await ldapConnectionImpl.FetchSchemaAsync(await ldapConnectionImpl.GetSchemaDnAsync());
=======
            var schema = TestHelper.WithAuthenticatedLdapConnection(ldapConnection =>
            {
                var ldapConnectionImpl = (LdapConnection)ldapConnection;
                return ldapConnectionImpl.FetchSchema(ldapConnectionImpl.GetSchemaDn());
>>>>>>> e31d7667
            });

            Assert.NotNull(schema);
            Assert.True(schema.AttributeNames.ToEnumerable().Any());
            Assert.True(schema.AttributeSchemas.ToEnumerable().Any());
            Assert.True(schema.ObjectClassNames.ToEnumerable().Any());
            Assert.True(schema.ObjectClassSchemas.ToEnumerable().Any());
        }
    }

    public static class EnumeratorExtensions
    {
        public static IEnumerable<T> ToEnumerable<T>(this IEnumerator<T> enumerator)
        {
            while (enumerator.MoveNext())
            {
                yield return enumerator.Current;
            }
        }
    }
}<|MERGE_RESOLUTION|>--- conflicted
+++ resolved
@@ -1,13 +1,7 @@
-<<<<<<< HEAD
-﻿using System.Collections.Generic;
-using System.Linq;
-using System.Threading.Tasks;
-using Novell.Directory.Ldap.NETStandard.FunctionalTests.Helpers;
-=======
 ﻿using Novell.Directory.Ldap.NETStandard.FunctionalTests.Helpers;
 using System.Collections.Generic;
 using System.Linq;
->>>>>>> e31d7667
+using System.Threading.Tasks;
 using Xunit;
 
 namespace Novell.Directory.Ldap.NETStandard.FunctionalTests
@@ -17,17 +11,10 @@
         [Fact]
         public async Task FetchSchema_returns_the_default_schema()
         {
-<<<<<<< HEAD
             var schema = await TestHelper.WithAuthenticatedLdapConnectionAsync(async ldapConnection =>
             {
-                var ldapConnectionImpl = (LdapConnection) ldapConnection;
+                var ldapConnectionImpl = (LdapConnection)ldapConnection;
                 return await ldapConnectionImpl.FetchSchemaAsync(await ldapConnectionImpl.GetSchemaDnAsync());
-=======
-            var schema = TestHelper.WithAuthenticatedLdapConnection(ldapConnection =>
-            {
-                var ldapConnectionImpl = (LdapConnection)ldapConnection;
-                return ldapConnectionImpl.FetchSchema(ldapConnectionImpl.GetSchemaDn());
->>>>>>> e31d7667
             });
 
             Assert.NotNull(schema);
