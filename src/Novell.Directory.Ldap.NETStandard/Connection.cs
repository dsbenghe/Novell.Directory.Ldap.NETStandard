--- conflicted
+++ resolved
@@ -534,13 +534,7 @@
 
                         if (!IPAddress.TryParse(host, out var ipAddress))
                         {
-<<<<<<< HEAD
                             var ipAddresses = await Dns.GetHostAddressesAsync(host);
-                            ipAddress = ipAddresses.First(ip =>
-                                ip.AddressFamily == AddressFamily.InterNetwork ||
-                                ip.AddressFamily == AddressFamily.InterNetworkV6);
-=======
-                            var ipAddresses = Dns.GetHostAddressesAsync(host).ResultAndUnwrap();
                             ipAddress = ipAddresses
                                 .Where(x => _ldapConnectionOptions.IpAddressFilter(x))
                                 .FirstOrDefault(ip => ip.AddressFamily == AddressFamily.InterNetwork
@@ -550,7 +544,6 @@
                             {
                                 throw new ArgumentException("No ip address found", nameof(ipAddress));
                             }
->>>>>>> 1c94ed83
                         }
 
                         if (_ldapConnectionOptions.Ssl)
@@ -564,22 +557,15 @@
                                 false,
                                 RemoteCertificateValidationCallback,
                                 LocalCertificateSelectionCallback);
-<<<<<<< HEAD
-                            await sslstream.AuthenticateAsClientAsync(host).TimeoutAfterAsync(ConnectionTimeout);
-
-                            _inStream = sslstream;
-                            _outStream = sslstream;
-=======
-                            sslStream.AuthenticateAsClientAsync(
+                            await sslstream.AuthenticateAsClientAsync(
                                     host,
                                     new X509CertificateCollection(_ldapConnectionOptions.ClientCertificates.ToArray()),
                                     _ldapConnectionOptions.SslProtocols,
                                     _ldapConnectionOptions.CheckCertificateRevocationEnabled)
-                                .WaitAndUnwrap(ConnectionTimeout);
+                                .TimeoutAfterAsync(ConnectionTimeout);
 
                             _inStream = sslStream;
                             _outStream = sslStream;
->>>>>>> 1c94ed83
                         }
                         else
                         {
@@ -1006,22 +992,15 @@
                     true,
                     RemoteCertificateValidationCallback,
                     LocalCertificateSelectionCallback);
-<<<<<<< HEAD
-                await sslstream.AuthenticateAsClientAsync(Host).TimeoutAfterAsync(ConnectionTimeout);
-                _inStream = sslstream;
-                _outStream = sslstream;
-=======
-
-                sslStream.AuthenticateAsClientAsync(
+                await sslstream.AuthenticateAsClientAsync(
                         Host,
                         new X509CertificateCollection(_ldapConnectionOptions.ClientCertificates.ToArray()),
                         _ldapConnectionOptions.SslProtocols,
                         _ldapConnectionOptions.CheckCertificateRevocationEnabled)
-                    .WaitAndUnwrap(ConnectionTimeout);
+                    .TimeoutAfterAsync(ConnectionTimeout);
 
                 _inStream = sslStream;
                 _outStream = sslStream;
->>>>>>> 1c94ed83
                 StartReader();
             }
             catch (Exception ex)
