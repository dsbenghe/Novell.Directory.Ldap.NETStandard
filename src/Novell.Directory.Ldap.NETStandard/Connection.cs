/******************************************************************************
* The MIT License
* Copyright (c) 2003 Novell Inc.  www.novell.com
*
* Permission is hereby granted, free of charge, to any person obtaining  a copy
* of this software and associated documentation files (the Software), to deal
* in the Software without restriction, including  without limitation the rights
* to use, copy, modify, merge, publish, distribute, sublicense, and/or sell
* copies of the Software, and to  permit persons to whom the Software is
* furnished to do so, subject to the following conditions:
*
* The above copyright notice and this permission notice shall be included in
* all copies or substantial portions of the Software.
*
* THE SOFTWARE IS PROVIDED AS IS, WITHOUT WARRANTY OF ANY KIND, EXPRESS OR
* IMPLIED, INCLUDING BUT NOT LIMITED TO THE WARRANTIES OF MERCHANTABILITY,
* FITNESS FOR A PARTICULAR PURPOSE AND NONINFRINGEMENT. IN NO EVENT SHALL THE
* AUTHORS OR COPYRIGHT HOLDERS BE LIABLE FOR ANY CLAIM, DAMAGES OR OTHER
* LIABILITY, WHETHER IN AN ACTION OF CONTRACT, TORT OR OTHERWISE, ARISING FROM,
* OUT OF OR IN CONNECTION WITH THE SOFTWARE OR THE USE OR OTHER DEALINGS IN THE
* SOFTWARE.
*******************************************************************************/

//
// Novell.Directory.Ldap.Connection.cs
//
// Author:
//   Sunil Kumar (Sunilk@novell.com)
//
// (C) 2003 Novell, Inc (http://www.novell.com)
//

using System;
using System.Collections.Generic;
using System.IO;
using System.Linq;
using System.Net;
using System.Net.Security;
using System.Net.Sockets;
using System.Security.Cryptography.X509Certificates;
using System.Threading;
using System.Threading.Tasks;
using Novell.Directory.Ldap.Asn1;
using Novell.Directory.Ldap.Rfc2251;
using Novell.Directory.Ldap.Utilclass;

namespace Novell.Directory.Ldap
{
    public delegate bool RemoteCertificateValidationCallback(
        object sender, X509Certificate certificate, X509Chain chain, SslPolicyErrors sslPolicyErrors);
    
    public delegate X509Certificate LocalCertificateSelectionCallback(
        object sender, string targetHost, X509CertificateCollection localCertificates, X509Certificate remoteCertificate, string[] acceptableIssuers);

    /// <summary>
    ///     The class that creates a connection to the Ldap server. After the
    ///     connection is made, a thread is created that reads data from the
    ///     connection.
    ///     The application's thread sends a request to the MessageAgent class, which
    ///     creates a Message class.  The Message class calls the writeMessage method
    ///     of this class to send the request to the server. The application thread
    ///     will then query the MessageAgent class for a response.
    ///     The reader thread multiplexes response messages received from the
    ///     server to the appropriate Message class. Each Message class
    ///     has its own message queue.
    ///     Unsolicited messages are process separately, and if the application
    ///     has registered a handler, a separate thread is created for that
    ///     application's handler to process the message.
    ///     Note: the reader thread must not be a "selfish" thread, since some
    ///     operating systems do not time slice.
    /// </summary>
    /*package*/
    internal class Connection : IDebugIdentifier
    {
        // Ldap message IDs are all positive numbers so we can use negative
        //  numbers as flags.  This are flags assigned to stopReaderMessageID
        //  to tell the reader what state we are in.
        private const int ContinueReading = -99;

        private const int StopReading = -98;

        // These attributes can be retreived using the getProperty
        // method in LdapConnection.  Future releases might require
        // these to be local variables that can be modified using
        // the setProperty method.

        internal readonly static string Sdk = "2.2.1";

        internal readonly static int Protocol = 3;

        internal static string Security = "simple";

        private readonly object _lock = new object();

        // When set to true the client connection is up and running
        private bool _clientActive = true;

        // The LdapSocketFactory to be used as the default to create new connections
        // private static LdapSocketFactory socketFactory = null;
        // The LdapSocketFactory used for this connection
        // private LdapSocketFactory mySocketFactory;
        // Number of clones in addition to original LdapConnection using this
        // connection.
        private int _cloneCount;
        private Thread _deadReader; // Identity of last reader thread
        private Exception _deadReaderException; // Last exception of reader
        private readonly LberDecoder _decoder;

        private readonly LberEncoder _encoder;

        // We need a message number for disconnect to grab the semaphore,
        // but may not have one, so we invent a unique one.
        private int _ephemeralId = -1;
        private X509ChainStatus[] _handshakeChainStatus;
        private SslPolicyErrors _handshakePolicyErrors;

        private Stream _inStream;

        // Place to save message information classes
        private readonly MessageVector _messages;
        private TcpClient _nonTlsBackup;
        private Stream _outStream;
        private Thread _reader; // New thread that reads data from the server.

        private ReaderThread _readerThreadEnclosure;

        /*
        * socket is the current socket being used.
        * nonTLSBackup is the backup socket if startTLS is called.
        * if nonTLSBackup is null then startTLS has not been called,
        * or stopTLS has been called to end TLS protection
        */
        private Socket _sock;
        private TcpClient _socket;

        // Stops the reader thread when a Message with the passed-in ID is read.
        //  This parameter is set by stopReaderOnReply and stopTLS
        private int _stopReaderMessageId;

        // Connection created to follow referral

        // Place to save unsolicited message listeners
        private readonly IList<ILdapUnsolicitedNotificationListener> _unsolicitedListeners;

        // Indicates we have received a server shutdown unsolicited notification
        private bool _unsolSvrShutDnNotification;

        private readonly object _writeSemaphore = new object();
        private int _writeSemaphoreCount;
        private int _writeSemaphoreOwner;

        public virtual DebugId DebugId { get; } = DebugId.ForType<Connection>();

        /// <summary>
        ///     Create a new Connection object.
        /// </summary>
        internal Connection()
        {
            _encoder = new LberEncoder();
            _decoder = new LberDecoder();
            _stopReaderMessageId = ContinueReading;
            _messages = new MessageVector(5);
            _unsolicitedListeners = new List<ILdapUnsolicitedNotificationListener>(3);
        }

        /// <summary>
        ///     Indicates whether clones exist for LdapConnection.
        /// </summary>
        /// <returns>
        ///     true if clones exist, false otherwise.
        /// </returns>
        internal bool Cloned => _cloneCount > 0;

        internal bool Ssl { get; set; }

        /// <summary> gets the host used for this connection.</summary>
        internal string Host { get; private set; }

        /// <summary> gets the port used for this connection.</summary>
        internal int Port { get; private set; }

        internal int ConnectionTimeout { get; set; }

        /// <summary> gets the writeSemaphore id used for active bind operation.</summary>
        internal int BindSemId { get; private set; }

        /// <summary> checks if the writeSemaphore id used for active bind operation is clear.</summary>
        internal bool BindSemIdClear => BindSemId == 0;

        /// <summary>
        ///     Return whether the application is bound to this connection.
        ///     Note: an anonymous bind returns false - not bound.
        /// </summary>
        internal bool Bound
        {
            get
            {
                if (BindProperties != null)
                {
                    // Bound if not anonymous
                    return !BindProperties.Anonymous;
                }

                return false;
            }
        }

        /// <summary> Return whether a connection has been made.</summary>
        internal bool Connected => _inStream != null;

        /// <summary>
        ///     Sets the authentication credentials in the object
        ///     and set flag indicating successful bind.
        /// </summary>
        /// <returns>
        ///     The BindProperties object for this connection.
        /// </returns>
        internal BindProperties BindProperties { get; set; }

        /// <summary>
        ///     Gets the current referral active on this connection if created to
        ///     follow referrals.
        /// </summary>
        /// <returns>
        ///     the active referral url.
        /// </returns>
        /// <summary>
        ///     Sets the current referral active on this connection if created to
        ///     follow referrals.
        /// </summary>
        internal ReferralInfo ActiveReferral { get; set; }

        /// <summary>
        ///     Indicates if the connection is using TLS protection
        ///     Return true if using TLS protection.
        /// </summary>
        internal bool Tls => _nonTlsBackup != null;

        public event RemoteCertificateValidationCallback OnRemoteCertificateValidation;
        
        public event LocalCertificateSelectionCallback OnLocalCertificateSelection;

        private string GetSslHandshakeErrors()
        {
            var strMsg = "Following problem(s) occurred while establishing SSL based Connection : ";
            if (_handshakePolicyErrors != SslPolicyErrors.None)
            {
                strMsg += _handshakePolicyErrors;
                foreach (var chainStatus in _handshakeChainStatus)
                {
                    if (chainStatus.Status != X509ChainStatusFlags.NoError)
                    {
                        strMsg += ", " + chainStatus.StatusInformation;
                    }
                }
            }
            else
            {
                strMsg += "Unknown Certificate Problem";
            }

            return strMsg;
        }

        /// <summary>
        ///     Copy this Connection object.
        ///     This is not a true clone, but creates a new object encapsulating
        ///     part of the connection information from the original object.
        ///     The new object will have the same default socket factory,
        ///     designated socket factory, host, port, and protocol version
        ///     as the original object.
        ///     The new object is NOT be connected to the host.
        /// </summary>
        /// <returns>
        ///     a shallow copy of this object.
        /// </returns>
        internal object Copy()
        {
            var c = new Connection
            {
                Host = Host,
                Port = Port
            };
            return c;
        }

        /// <summary>
        ///     Acquire a simple counting semaphore that synchronizes state affecting
        ///     bind. This method generates an ephemeral message id (negative number).
        ///     We bind using the message ID because a different thread may unlock
        ///     the semaphore than the one that set it.  It is cleared when the
        ///     response to the bind is processed, or when the bind operation times out.
        ///     Returns when the semaphore is acquired.
        /// </summary>
        /// <returns>
        ///     the ephemeral message id that identifies semaphore's owner.
        /// </returns>
        internal int AcquireWriteSemaphore()
        {
            return AcquireWriteSemaphore(0);
        }

        /// <summary>
        ///     Acquire a simple counting semaphore that synchronizes state affecting
        ///     bind. The semaphore is held by setting a value in writeSemaphoreOwner.
        ///     We bind using the message ID because a different thread may unlock
        ///     the semaphore than the one that set it.  It is cleared when the
        ///     response to the bind is processed, or when the bind operation times out.
        ///     Returns when the semaphore is acquired.
        /// </summary>
        /// <param name="msgId">
        ///     a value that identifies the owner of this semaphore. A
        ///     value of zero means assign a unique semaphore value.
        /// </param>
        /// <returns>
        ///     the semaphore value used to acquire the lock.
        /// </returns>
        internal int AcquireWriteSemaphore(int msgId)
        {
            var id = msgId;
            lock (_writeSemaphore)
            {
                if (id == 0)
                {
                    _ephemeralId = _ephemeralId == int.MinValue ? (_ephemeralId = -1) : --_ephemeralId;
                    id = _ephemeralId;
                }

                while (true)
                {
                    if (_writeSemaphoreOwner == 0)
                    {
                        // we have acquired the semahpore
                        _writeSemaphoreOwner = id;
                        break;
                    }

                    if (_writeSemaphoreOwner == id)
                    {
                        // we already own the semahpore
                        break;
                    }

                    // Keep trying for the lock
                    Monitor.Wait(_writeSemaphore);
                }

                _writeSemaphoreCount++;
            }

            return id;
        }

        /// <summary>
        ///     Release a simple counting semaphore that synchronizes state affecting
        ///     bind.  Frees the semaphore when number of acquires and frees for this
        ///     thread match.
        /// </summary>
        /// <param name="msgId">
        ///     a value that identifies the owner of this semaphore.
        /// </param>
        internal void FreeWriteSemaphore(int msgId)
        {
            lock (_writeSemaphore)
            {
                if (_writeSemaphoreOwner == 0)
                {
                    throw new Exception("Connection.freeWriteSemaphore(" + msgId +
                                        "): semaphore not owned by any thread");
                }

                if (_writeSemaphoreOwner != msgId)
                {
                    throw new Exception("Connection.freeWriteSemaphore(" + msgId +
                                        "): thread does not own the semaphore, owned by " + _writeSemaphoreOwner);
                }

                // if all instances of this semaphore for this thread are released,
                // wake up all threads waiting.
                if (--_writeSemaphoreCount == 0)
                {
                    _writeSemaphoreOwner = 0;
                    Monitor.Pulse(_writeSemaphore);
                }
            }
        }

        /*
        * Wait until the reader thread ID matches the specified parameter.
        * Null = wait for the reader to terminate
        * Non Null = wait for the reader to start
        * Returns when the ID matches, i.e. reader stopped, or reader started.
        *
        * @param the thread id to match
        */

        private void WaitForReader(Thread thread)
        {
            // wait for previous reader thread to terminate
            var rInst = _reader;
            var tInst = thread;
            while (!Equals(rInst, tInst))
            {
                // Don't initialize connection while previous reader thread still
                // active.
                /*
                * The reader thread may start and immediately terminate.
                * To prevent the waitForReader from waiting forever
                * for the dead to rise, we leave traces of the deceased.
                * If the thread is already gone, we throw an exception.
                */
                if (thread == _deadReader)
                {
                    if (thread == null)
                    /* then we wanted a shutdown */
                    {
                        return;
                    }

                    var readerException = _deadReaderException;
                    _deadReaderException = null;
                    _deadReader = null;

                    // Reader thread terminated
                    throw new LdapException(ExceptionMessages.ConnectionReader, LdapException.ConnectError, null,
                        readerException);
                }

                lock (_lock)
                {
                    Monitor.Wait(_lock, TimeSpan.FromMilliseconds(5));
                }

                rInst = _reader;
                tInst = thread;
            }

            _deadReaderException = null;
            _deadReader = null;
        }

        /// <summary>
        ///     Constructs a TCP/IP connection to a server specified in host and port.
        /// </summary>
        /// <param name="host">
        ///     The host to connect to.
        /// </param>
        /// <param name="port">
        ///     The port on the host to connect to.
        /// </param>
        internal Task ConnectAsync(string host, int port)
        {
            return ConnectAsync(host, port, 0);
        }

        /****************************************************************************/

        public bool RemoteCertificateValidationCallback(object sender, X509Certificate certificate, X509Chain chain,
            SslPolicyErrors sslPolicyErrors)
        {
            if (OnRemoteCertificateValidation != null)
            {
                return OnRemoteCertificateValidation(sender, certificate, chain, sslPolicyErrors);
            }

            return DefaultCertificateValidationHandler(certificate, chain, sslPolicyErrors);
        }

        public X509Certificate LocalCertificateSelectionCallback(object sender, string targetHost,
            X509CertificateCollection localCertificates, X509Certificate remoteCertificate, string[] acceptableIssuers)
        {
            return OnLocalCertificateSelection?.Invoke(sender, targetHost, localCertificates,
                remoteCertificate, acceptableIssuers);
        }

        private bool DefaultCertificateValidationHandler(
            X509Certificate certificate, 
            X509Chain chain,
            SslPolicyErrors sslPolicyErrors)
        {
            if (sslPolicyErrors == SslPolicyErrors.None)
            {
                return true;
            }
            _handshakeChainStatus = chain.ChainStatus;
            _handshakePolicyErrors = sslPolicyErrors;
            return false;
        }

        /***********************************************************************/

        /// <summary>
        ///     Constructs a TCP/IP connection to a server specified in host and port.
        ///     Starts the reader thread.
        /// </summary>
        /// <param name="host">
        ///     The host to connect to.
        /// </param>
        /// <param name="port">
        ///     The port on the host to connect to.
        /// </param>
        /// <param name="semaphoreId">
        ///     The write semaphore ID to use for the connect.
        /// </param>
        private async Task ConnectAsync(string host, int port, int semaphoreId)
        {
            /* Synchronized so all variables are in a consistant state and
            * so that another thread isn't doing a connect, disconnect, or clone
            * at the same time.
            */
            // Wait for active reader to terminate
            WaitForReader(null);

            // Clear the server shutdown notification flag.  This should already
            // be false unless of course we are reusing the same Connection object
            // after a server shutdown notification
            _unsolSvrShutDnNotification = false;

            var semId = AcquireWriteSemaphore(semaphoreId);
            try
            {
                // Make socket connection to specified host and port
                if (port == 0)
                {
                    port = 389; // LdapConnection.DEFAULT_PORT;
                }

                try
                {
                    if (_inStream == null || _outStream == null)
                    {
                        Host = host;
                        Port = port;

                        if (!IPAddress.TryParse(host, out IPAddress ipAddress))
                        {
                            var ipAddresses = await Dns.GetHostAddressesAsync(host);
                            ipAddress = ipAddresses.First(ip =>
                                ip.AddressFamily == AddressFamily.InterNetwork ||
                                ip.AddressFamily == AddressFamily.InterNetworkV6);
                        }

                        if (Ssl)
                        {
                            _sock = new Socket(ipAddress.AddressFamily, SocketType.Stream, ProtocolType.IP);
                            var ipEndPoint = new IPEndPoint(ipAddress, port);
                            await _sock.ConnectAsync(ipEndPoint).TimeoutAfterAsync(ConnectionTimeout);

                            var sslstream = new SslStream(
                                new NetworkStream(_sock, true),
                                false,
                                RemoteCertificateValidationCallback,
                                LocalCertificateSelectionCallback);
                            await sslstream.AuthenticateAsClientAsync(host).TimeoutAfterAsync(ConnectionTimeout);

                            _inStream = sslstream;
                            _outStream = sslstream;
                        }
                        else
                        {
                            _socket = new TcpClient(ipAddress.AddressFamily);
                            await _socket.ConnectAsync(host, port).TimeoutAfterAsync(ConnectionTimeout);

                            _inStream = _socket.GetStream();
                            _outStream = _socket.GetStream();
                        }
                    }
                    else
                    {
                        Console.WriteLine("connect input/out Stream specified");
                    }
                }
                catch (SocketException se)
                {
                    _sock = null;
                    _socket = null;
                    throw new LdapException(ExceptionMessages.ConnectionError, new object[] { host, port },
                        LdapException.ConnectError, null, se);
                }

                catch (IOException ioe)
                {
                    _sock = null;
                    _socket = null;
                    throw new LdapException(ExceptionMessages.ConnectionError, new object[] { host, port },
                        LdapException.ConnectError, null, ioe);
                }

                // Set host and port
                Host = host;
                Port = port;

                // start the reader thread
                StartReader();
                _clientActive = true; // Client is up
            }
            finally
            {
                FreeWriteSemaphore(semId);
            }
        }

        /// <summary>  Increments the count of cloned connections.</summary>
        internal void IncrCloneCount()
        {
            lock (_lock)
            {
                _cloneCount++;
            }
        }

        /// <summary>
        ///     Destroys a clone of. <code>LdapConnection</code>.
        ///     This method first determines if only one. <code>LdapConnection</code>
        ///     object is associated with this connection, i.e. if no clone exists.
        ///     If no clone exists, the socket is closed, and the current.
        ///     <code>Connection</code> object is returned.
        ///     If multiple. <code>LdapConnection</code> objects are associated
        ///     with this connection, i.e. clones exist, a {@link #copy} of the
        ///     this object is made, but is not connected to any host. This
        ///     disassociates that clone from the original connection.  The new.
        ///     <code>Connection</code> object is returned.
        ///     Only one destroyClone instance is allowed to run at any one time.
        ///     If the connection is closed, any threads waiting for operations
        ///     on that connection will wake with an LdapException indicating
        ///     the connection is closed.
        /// </summary>
        /// <param name="apiCall">
        ///     <code>true</code> indicates the application is closing the
        ///     connection or or creating a new one by calling either the.
        ///     <code>connect</code> or. <code>disconnect</code> methods
        ///     of. <code>LdapConnection</code>.  <code>false</code>
        ///     indicates that. <code>LdapConnection</code> is being finalized.
        /// </param>
        /// <returns>
        ///     a Connection object or null if finalizing.
        /// </returns>
        internal Connection DestroyClone()
        {
            lock (_lock)
            {
                var conn = this;

                if (_cloneCount > 0)
                {
                    _cloneCount--;
                    conn = (Connection)Copy();
                }
                else
                {
                    if (_inStream != null)
                    {
                        // Not a clone and connected
                        /*
                        * Either the application has called disconnect or connect
                        * resulting in the current connection being closed. If the
                        * application has any queues waiting on messages, we
                        * need wake these up so the application does not hang.
                        * The boolean flag indicates whether the close came
                        * from an API call or from the object being finalized.
                        */
                        var notify = new InterThreadException(ExceptionMessages.ConnectionClosed, null,
                            LdapException.ConnectError, null, null);

                        // Destroy old connection
                        Destroy("destroy clone", 0, notify);
                    }
                }

                return conn;
            }
        }

        /// <summary>
        ///     sets the default socket factory.
        /// </summary>
        /// <param name="factory">
        ///     the default factory to set.
        /// </param>
        /// <summary>
        ///     gets the socket factory used for this connection.
        /// </summary>
        /// <returns>
        ///     the default factory for this connection.
        /// </returns>
        /// <summary> clears the writeSemaphore id used for active bind operation.</summary>
        internal void ClearBindSemId()
        {
            BindSemId = 0;
        }

        internal void SetBindSemId(int bindSemId)
        {
            if (!BindSemIdClear)
            {
                throw new InvalidOperationException($"There is already a Bind Semaphore ID set ({BindSemId}), setting it to {bindSemId} not possible.");
            }

            BindSemId = bindSemId;
        }

        /// <summary>
        ///     Writes an LdapMessage to the Ldap server over a socket.
        /// </summary>
        /// <param name="info">
        ///     the Message containing the message to write.
        /// </param>
        internal async Task WriteMessageAsync(Message info)
        {
            _messages.Add(info);

            // For bind requests, if not connected, attempt to reconnect
            if (info.BindRequest && Connected == false && Host != null)
            {
                await ConnectAsync(Host, Port, info.MessageId);
            }

            if (Connected)
            {
                var msg = info.Request;
                WriteMessage(msg);
            }
            else
            {
                throw new LdapException(ExceptionMessages.ConnectionClosed, new object[] { Host, Port },
                    LdapException.ConnectError, null);
            }
        }

        /// <summary>
        ///     Writes an LdapMessage to the Ldap server over a socket.
        /// </summary>
        /// <param name="msg">
        ///     the message to write.
        /// </param>
        internal void WriteMessage(LdapMessage msg)
        {
            int id;

            // Get the correct semaphore id for bind operations
            if (BindSemId == 0)
            {
                // Semaphore id for normal operations
                id = msg.MessageId;
            }
            else
            {
                // Semaphore id for sasl bind operations
                id = BindSemId;
            }

            var myOut = _outStream;

            AcquireWriteSemaphore(id);
            try
            {
                if (myOut == null)
                {
                    throw new IOException("Output stream not initialized");
                }

                if (!myOut.CanWrite)
                {
                    return;
                }

                var ber = msg.Asn1Object.GetEncoding(_encoder);
                myOut.Write(ber, 0, ber.Length);
                myOut.Flush();
            }
            catch (IOException ioe)
            {
                if (msg.Type == LdapMessage.BindRequest && Ssl)
                {
                    var strMsg = GetSslHandshakeErrors();
                    throw new LdapException(strMsg, new object[] { Host, Port }, LdapException.SslHandshakeFailed, null,
                        ioe);
                }

                /*
                * IOException could be due to a server shutdown notification which
                * caused our Connection to quit.  If so we send back a slightly
                * different error message.  We could have checked this a little
                * earlier in the method but that would be an expensive check each
                * time we send out a message.  Since this shutdown request is
                * going to be an infrequent occurence we check for it only when
                * we get an IOException.  shutdown() will do the cleanup.
                */
                if (_clientActive)
                {
                    // We beliefe the connection was alive
                    if (_unsolSvrShutDnNotification)
                    {
                        // got server shutdown
                        throw new LdapException(ExceptionMessages.ServerShutdownReq, new object[] { Host, Port },
                            LdapException.ConnectError, null, ioe);
                    }

                    // Other I/O Exceptions on host:port are reported as is
                    throw new LdapException(ExceptionMessages.IoException, new object[] { Host, Port },
                        LdapException.ConnectError, null, ioe);
                }
            }
            finally
            {
                FreeWriteSemaphore(id);
                _handshakePolicyErrors = SslPolicyErrors.None;
            }
        }

        /// <summary> Returns the message agent for this msg ID.</summary>
        internal MessageAgent GetMessageAgent(int msgId)
        {
            var info = _messages.FindMessageById(msgId);
            return info.MessageAgent;
        }

        /// <summary>
        ///     Removes a Message class from the Connection's list.
        /// </summary>
        /// <param name="info">
        ///     the Message class to remove from the list.
        /// </param>
        internal void RemoveMessage(Message info)
        {
            SupportClass.VectorRemoveElement(_messages, info);
        }

        private void Destroy(string reason, int semaphoreId, InterThreadException notifyUser)
        {
            if (!_clientActive)
            {
                return;
            }

            _clientActive = false;
            AbandonMessages(notifyUser);

            var semId = AcquireWriteSemaphore(semaphoreId);
            try
            {
                // Now send unbind if socket not closed
                if (BindProperties != null && _outStream != null && _outStream.CanWrite && !BindProperties.Anonymous)
                {
                    try
                    {
                        var msg = new LdapUnbindRequest(null);
                        var ber = msg.Asn1Object.GetEncoding(_encoder);
                        _outStream.Write(ber, 0, ber.Length);
                        _outStream.Flush();
                    }
                    catch (Exception)
                    {
                        // don't worry about error
                    }
                }

                BindProperties = null;
                if (_socket != null || _sock != null)
                {
                    // Just before closing the sockets, abort the reader thread
                    if (_reader != null && reason != "reader: thread stopping")
                    {
                        _readerThreadEnclosure.Stop();
                    }

                    // Close the socket
                    try
                    {
                        _inStream?.Dispose();
                        _outStream?.Dispose();
                        _sock?.Dispose();
                        _socket?.Dispose();
                    }
                    catch (IOException)
                    {
                        // ignore problem closing socket
                    }

                    _socket = null;
                    _sock = null;
                    _inStream = null;
                    _outStream = null;
                }
            }
            finally
            {
                FreeWriteSemaphore(semId);
            }
        }

        private void AbandonMessages(InterThreadException notifyUser)
        {
            // remove messages from connection list and send abandon
            var leftMessages = _messages.RemoveAll();
            foreach (Message message in leftMessages)
            {
                message.Abandon(null, notifyUser); // also notifies the application
            }
        }

        /// <summary>
        ///     This tests to see if there are any outstanding messages.  If no messages
        ///     are in the queue it returns true.  Each message will be tested to
        ///     verify that it is complete.
        ///     <I>The writeSemaphore must be set for this method to be reliable!</I>
        /// </summary>
        /// <returns>
        ///     true if no outstanding messages.
        /// </returns>
        internal bool AreMessagesComplete()
        {
            var leftMessages = _messages.RemoveAll();
            var length = leftMessages.Length;

            // Check if SASL bind in progress
            if (BindSemId != 0)
            {
                return false;
            }

            // Check if any messages queued
            if (length == 0)
            {
                return true;
            }

            for (var i = 0; i < length; i++)
            {
                if (((Message)leftMessages[i]).Complete == false)
                {
                    return false;
                }
            }

            return true;
        }

        /// <summary>
        ///     The reader thread will stop when a reply is read with an ID equal
        ///     to the messageID passed in to this method.  This is used by
        ///     LdapConnection.StartTLS.
        /// </summary>
        internal void StopReaderOnReply(int messageId)
        {
            _stopReaderMessageId = messageId;
        }

        /// <summary>
        ///     startReader
        ///     startReader should be called when socket and io streams have been
        ///     set or changed.  In particular after client.Connection.startTLS()
        ///     It assumes the reader thread is not running.
        /// </summary>
        private void StartReader()
        {
            // Start Reader Thread
            var r = new Thread(new ReaderThread(this).Run)
            {
                IsBackground = true // If the last thread running, allow exit.
            };
            r.Start();
            WaitForReader(r);
        }

        /// <summary>
        ///     StartsTLS, in this package, assumes the caller has:
        ///     1) Acquired the writeSemaphore
        ///     2) Stopped the reader thread
        ///     3) checked that no messages are outstanding on this connection.
        ///     After calling this method upper layers should start the reader
        ///     by calling startReader()
        ///     In the client.Connection, StartTLS assumes Ldap.LdapConnection will
        ///     stop and start the reader thread.  Connection.StopTLS will stop
        ///     and start the reader thread.
        /// </summary>
        internal async Task StartTlsAsync()
        {
            try
            {
                WaitForReader(null);
                _nonTlsBackup = _socket;
                var sslstream = new SslStream(
                    _socket.GetStream(),
                    true,
                    RemoteCertificateValidationCallback,
                    LocalCertificateSelectionCallback);
                await sslstream.AuthenticateAsClientAsync(Host).TimeoutAfterAsync(ConnectionTimeout);
                _inStream = sslstream;
                _outStream = sslstream;
                StartReader();
            }
            catch (Exception ex)
            {
                _nonTlsBackup = null;
                throw new LdapException("Error starting TLS", LdapException.ConnectError, null, ex);
            }
        }

        /*
        * Stops TLS.
        *
        * StopTLS, in this package, assumes the caller has:
        *  1) blocked writing (acquireWriteSemaphore).
        *  2) checked that no messages are outstanding.
        *
        *  StopTLS Needs to do the following:
        *  1) close the current socket
        *      - This stops the reader thread
        *      - set STOP_READING flag on stopReaderMessageID so that
        *        the reader knows that the IOException is planned.
        *  2) replace the current socket with nonTLSBackup,
        *  3) and set nonTLSBackup to null;
        *  4) reset input and outputstreams
        *  5) start the reader thread by calling startReader
        *
        *  Note: Sun's JSSE doesn't allow the nonTLSBackup socket to be
        * used any more, even though autoclose was false: you get an IOException.
        * IBM's JSSE hangs when you close the JSSE socket.
        */

        internal void StopTls()
        {
            try
            {
                _stopReaderMessageId = StopReading;
                _outStream?.Dispose();
                _inStream?.Dispose();

                // this.sock.Shutdown(SocketShutdown.Both);
                // this.sock.Close();
                WaitForReader(null);
                _socket = _nonTlsBackup;
                _inStream = _socket.GetStream();
                _outStream = _socket.GetStream();

                // Allow the new reader to start
                _stopReaderMessageId = ContinueReading;
            }
            catch (IOException ioe)
            {
                throw new LdapException(ExceptionMessages.StoptlsError, LdapException.ConnectError, null, ioe);
            }
            finally
            {
                _nonTlsBackup = null;
            }
        }

        /// <summary>
        ///     Add the specific object to the list of listeners that want to be
        ///     notified when an unsolicited notification is received.
        /// </summary>
        internal void AddUnsolicitedNotificationListener(ILdapUnsolicitedNotificationListener listener)
        {
            _unsolicitedListeners.Add(listener);
        }

        /// <summary>Remove the specific object from current list of listeners.</summary>
        internal void RemoveUnsolicitedNotificationListener(ILdapUnsolicitedNotificationListener listener)
        {
            _unsolicitedListeners.Remove(listener);
        }

        private void NotifyAllUnsolicitedListeners(RfcLdapMessage message)
        {
            // MISSING:  If this is a shutdown notification from the server
            // set a flag in the Connection class so that we can throw an
            // appropriate LdapException to the application
            LdapMessage extendedLdapMessage = new LdapExtendedResponse(message);
            var notificationOid = ((LdapExtendedResponse)extendedLdapMessage).Id;
            if (notificationOid.Equals(LdapConnection.ServerShutdownOid))
            {
                _unsolSvrShutDnNotification = true;
            }

            var numOfListeners = _unsolicitedListeners.Count;

            // Cycle through all the listeners
            for (var i = 0; i < numOfListeners; i++)
            {
                // Get next listener
                var listener = _unsolicitedListeners[i];

                // Create a new ExtendedResponse each time as we do not want each listener
                // to have its own copy of the message
                var tempLdapMessage = new LdapExtendedResponse(message);

                // Spawn a new thread for each listener to go process the message
                // The reason we create a new thread rather than just call the
                // the messageReceived method directly is beacuse we do not know
                // what kind of processing the notification listener class will
                // do.  We do not want our deamon thread to block waiting for
                // the notification listener method to return.
                var u = new UnsolicitedListenerThread(listener, tempLdapMessage);
                u.Start();
            }
        }

        public class ReaderThread
        {
            private readonly Connection _enclosingInstance;
            private Thread _enclosedThread;
            private bool _isStopping;

            public ReaderThread(Connection enclosingInstance)
            {
                _enclosingInstance = enclosingInstance;
            }

            public void Stop()
            {
                if (_enclosedThread == null)
                {
                    return;
                }

                _isStopping = true;

                // This is quite silly as we want to stop the thread gracefully but is not always possible as the Read on socket is blocking
                // Using ReadAsync will not do any good as the method taking the CancellationToken as parameter is not implemented
                // Dispose will break forcefully the Read.
                // We could use a ReadTimeout for socket - but this will only make stopping the thread take longer
                // And we don't care if we just kill the socket stream as we don't plan to reuse the stream after stop
<<<<<<< HEAD
                // the stream Dispose used to be called from Connection dispose but only when a Bind is succesful which was causing
                // the Dispose to hang un unsuccesful bind
=======
                // the stream Dispose used to be called from Connection dispose but only when a Bind is successful which was causing
                // the Dispose to hang un unsuccessful bind
>>>>>>> 2cb9d76d
                // So, yeah isStopping flag is pretty much useless as there are very small chances that it will be hit
                var socketStream = _enclosingInstance._inStream;
                socketStream?.Dispose();

                _enclosedThread.Join();
            }

            /// <summary>
            ///     This thread decodes and processes RfcLdapMessage's from the server.
            ///     Note: This thread needs a graceful shutdown implementation.
            /// </summary>
            public void Run()
            {
                var reason = "reader: thread stopping";
                InterThreadException notify = null;
                Message info = null;
                Exception readerException = null;
                _enclosingInstance._readerThreadEnclosure = this;
                _enclosingInstance._reader = _enclosedThread = Thread.CurrentThread;
                try
                {
                    while (!_isStopping)
                    {
                        // -------------------------------------------------------
                        // Decode an RfcLdapMessage directly from the socket.
                        // -------------------------------------------------------
                        /* get current value of in, keep value consistant
                        * though the loop, i.e. even during shutdown
                        */
                        var myIn = _enclosingInstance._inStream;
                        if (myIn == null)
                        {
                            break;
                        }

                        var asn1Id = new Asn1Identifier(myIn);
                        var tag = asn1Id.Tag;
                        if (asn1Id.Tag != Asn1Sequence.Tag)
                        {
                            continue; // loop looking for an RfcLdapMessage identifier
                        }

                        // Turn the message into an RfcMessage class
                        var asn1Len = new Asn1Length(myIn);

                        var msg = new RfcLdapMessage(_enclosingInstance._decoder, myIn, asn1Len.Length);

                        // ------------------------------------------------------------
                        // Process the decoded RfcLdapMessage.
                        // ------------------------------------------------------------
                        var msgId = msg.MessageId;

                        // Find the message which requested this response.
                        // It is possible to receive a response for a request which
                        // has been abandoned. If abandoned, throw it away
                        try
                        {
                            info = _enclosingInstance._messages.FindMessageById(msgId);
                            info.PutReply(msg); // queue & wake up waiting thread
                        }
                        catch (FieldAccessException)
                        {
                            /*
                            * We get the NoSuchFieldException when we could not find
                            * a matching message id.  First check to see if this is
                            * an unsolicited notification (msgID == 0). If it is not
                            * we throw it away. If it is we call any unsolicited
                            * listeners that might have been registered to listen for these
                            * messages.
                            */

                            /* Note the location of this code.  We could have required
                            * that message ID 0 be just like other message ID's but
                            * since message ID 0 has to be treated specially we have
                            * a separate check for message ID 0.  Also note that
                            * this test is after the regular message list has been
                            * checked for.  We could have always checked the list
                            * of messages after checking if this is an unsolicited
                            * notification but that would have inefficient as
                            * message ID 0 is a rare event (as of this time).
                            */
                            if (msgId == 0)
                            {
                                // Notify any listeners that might have been registered
                                _enclosingInstance.NotifyAllUnsolicitedListeners(msg);

                                /*
                                * Was this a server shutdown unsolicited notification.
                                * IF so we quit. Actually calling the return will
                                * first transfer control to the finally clause which
                                * will do the necessary clean up.
                                */
                                if (_enclosingInstance._unsolSvrShutDnNotification)
                                {
                                    notify = new InterThreadException(
                                        ExceptionMessages.ServerShutdownReq,
                                        new object[] { _enclosingInstance.Host, _enclosingInstance.Port },
                                        LdapException.ConnectError, null, null);

                                    return;
                                }
                            }
                        }

                        if (_enclosingInstance._stopReaderMessageId == msgId ||
                            _enclosingInstance._stopReaderMessageId == StopReading)
                        {
                            // Stop the reader Thread.
                            return;
                        }
                    }
                }
                catch (Exception ex)
                {
                    readerException = ex;
                    if (_enclosingInstance._stopReaderMessageId != StopReading && _enclosingInstance._clientActive)
                    {
                        // Connection lost waiting for results from host:port
                        notify = new InterThreadException(
                            ExceptionMessages.ConnectionWait,
                            new object[] { _enclosingInstance.Host, _enclosingInstance.Port }, LdapException.ConnectError,
                            ex, info);
                    }

                    // The connection is no good, don't use it any more
                    _enclosingInstance._inStream = null;
                    _enclosingInstance._outStream = null;
                }
                finally
                {
                    /*
                    * There can be four states that the reader can be in at this point:
                    *  1) We are starting TLS and will be restarting the reader
                    *     after we have negotiated TLS.
                    *      - Indicated by whether stopReaderMessageID does not
                    *        equal CONTINUE_READING.
                    *      - Don't call Shutdown.
                    *  2) We are stoping TLS and will be restarting after TLS is
                    *     stopped.
                    *      - Indicated by an IOException AND stopReaderMessageID equals
                    *        STOP_READING - in which case notify will be null.
                    *      - Don't call Shutdown
                    *  3) We receive a Server Shutdown notification.
                    *      - Indicated by messageID equal to 0.
                    *      - call Shutdown.
                    *  4) Another error occured
                    *      - Indicated by an IOException AND notify is not NULL
                    *      - call Shutdown.
                    */
                    if (!_enclosingInstance._clientActive || notify != null)
                    {
                        // #3 & 4
                        _enclosingInstance.Destroy(reason, 0, notify);
                    }
                    else
                    {
                        _enclosingInstance._stopReaderMessageId = ContinueReading;
                    }

                    _enclosingInstance._deadReaderException = readerException;
                    _enclosingInstance._deadReader = _enclosingInstance._reader;
                    _enclosingInstance._reader = null;
                }
            }
        } // End class ReaderThread

        /// <summary>
        ///     Inner class defined so that we can spawn off each unsolicited
        ///     listener as a seperate thread.  We did not want to call the
        ///     unsolicited listener method directly as this would have tied up our
        ///     deamon listener thread in the applications unsolicited listener method.
        ///     Since we do not know what the application unsolicited listener
        ///     might be doing and how long it will take to process the uncoslicited
        ///     notification.  We use this class to spawn off the unsolicited
        ///     notification as a separate thread.
        /// </summary>
        private class UnsolicitedListenerThread : ThreadClass
        {
            private readonly ILdapUnsolicitedNotificationListener _listenerObj;
            private readonly LdapExtendedResponse _unsolicitedMsg;

            internal UnsolicitedListenerThread(ILdapUnsolicitedNotificationListener l,
                LdapExtendedResponse m)
            {
                _listenerObj = l;
                _unsolicitedMsg = m;
            }

            protected override void Run()
            {
                _listenerObj.MessageReceived(_unsolicitedMsg);
            }
        }
    }
}<|MERGE_RESOLUTION|>--- conflicted
+++ resolved
@@ -31,6 +31,7 @@
 //
 
 using System;
+using System.Collections;
 using System.Collections.Generic;
 using System.IO;
 using System.Linq;
@@ -1122,13 +1123,8 @@
                 // Dispose will break forcefully the Read.
                 // We could use a ReadTimeout for socket - but this will only make stopping the thread take longer
                 // And we don't care if we just kill the socket stream as we don't plan to reuse the stream after stop
-<<<<<<< HEAD
-                // the stream Dispose used to be called from Connection dispose but only when a Bind is succesful which was causing
-                // the Dispose to hang un unsuccesful bind
-=======
                 // the stream Dispose used to be called from Connection dispose but only when a Bind is successful which was causing
                 // the Dispose to hang un unsuccessful bind
->>>>>>> 2cb9d76d
                 // So, yeah isStopping flag is pretty much useless as there are very small chances that it will be hit
                 var socketStream = _enclosingInstance._inStream;
                 socketStream?.Dispose();
