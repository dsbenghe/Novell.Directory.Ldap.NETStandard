--- conflicted
+++ resolved
@@ -542,18 +542,16 @@
                         {
                             _sock = new Socket(ipAddress.AddressFamily, SocketType.Stream, ProtocolType.IP);
                             var ipEndPoint = new IPEndPoint(ipAddress, port);
-<<<<<<< HEAD
-                            await _sock.ConnectAsync(ipEndPoint);
-=======
-                            _sock.ConnectAsync(ipEndPoint).WaitAndUnwrap(ConnectionTimeout);
->>>>>>> f9e9972c
+                            await _sock.ConnectAsync(ipEndPoint)
+                                .TimeoutAfter(ConnectionTimeout);
 
                             var sslstream = new SslStream(
                                 new NetworkStream(_sock, true),
                                 false,
                                 RemoteCertificateValidationCallback,
                                 LocalCertificateSelectionCallback);
-                            sslstream.AuthenticateAsClientAsync(host).WaitAndUnwrap(ConnectionTimeout);
+                            await sslstream.AuthenticateAsClientAsync(host)
+                                .TimeoutAfter(ConnectionTimeout);
 
                             _inStream = sslstream;
                             _outStream = sslstream;
@@ -561,7 +559,8 @@
                         else
                         {
                             _socket = new TcpClient(ipAddress.AddressFamily);
-                            _socket.ConnectAsync(host, port).WaitAndUnwrap(ConnectionTimeout);
+                            await _socket.ConnectAsync(host, port)
+                                .TimeoutAfter(ConnectionTimeout);
 
                             _inStream = _socket.GetStream();
                             _outStream = _socket.GetStream();
@@ -976,7 +975,7 @@
         ///     stop and start the reader thread.  Connection.StopTLS will stop
         ///     and start the reader thread.
         /// </summary>
-        internal void StartTls()
+        internal async Task StartTlsAsync()
         {
             try
             {
@@ -987,7 +986,8 @@
                     true,
                     RemoteCertificateValidationCallback,
                     LocalCertificateSelectionCallback);
-                sslstream.AuthenticateAsClientAsync(Host).WaitAndUnwrap(ConnectionTimeout);
+                await sslstream.AuthenticateAsClientAsync(Host)
+                    .TimeoutAfter(ConnectionTimeout);
                 _inStream = sslstream;
                 _outStream = sslstream;
                 StartReader();
