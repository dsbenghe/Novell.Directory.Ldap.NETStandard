﻿/******************************************************************************
* The MIT License
* Copyright (c) 2003 Novell Inc.  www.novell.com
*
* Permission is hereby granted, free of charge, to any person obtaining  a copy
* of this software and associated documentation files (the Software), to deal
* in the Software without restriction, including  without limitation the rights
* to use, copy, modify, merge, publish, distribute, sublicense, and/or sell
* copies of the Software, and to  permit persons to whom the Software is
* furnished to do so, subject to the following conditions:
*
* The above copyright notice and this permission notice shall be included in
* all copies or substantial portions of the Software.
*
* THE SOFTWARE IS PROVIDED AS IS, WITHOUT WARRANTY OF ANY KIND, EXPRESS OR
* IMPLIED, INCLUDING BUT NOT LIMITED TO THE WARRANTIES OF MERCHANTABILITY,
* FITNESS FOR A PARTICULAR PURPOSE AND NONINFRINGEMENT. IN NO EVENT SHALL THE
* AUTHORS OR COPYRIGHT HOLDERS BE LIABLE FOR ANY CLAIM, DAMAGES OR OTHER
* LIABILITY, WHETHER IN AN ACTION OF CONTRACT, TORT OR OTHERWISE, ARISING FROM,
* OUT OF OR IN CONNECTION WITH THE SOFTWARE OR THE USE OR OTHER DEALINGS IN THE
* SOFTWARE.
*******************************************************************************/

<<<<<<< HEAD
//
// Novell.Directory.Ldap.LdapAuthProvider.cs
//
// Author:
//   Sunil Kumar (Sunilk@novell.com)
//
// (C) 2003 Novell, Inc (http://www.novell.com)
//

=======
>>>>>>> e31d7667
namespace Novell.Directory.Ldap
{
    /// <summary>
    ///     An implementation of LdapAuthHandler must be able to provide an
    ///     LdapAuthProvider object at the time of a referral.  The class
    ///     encapsulates information that is used by the client for authentication
    ///     when following referrals automatically.
    /// </summary>
    /// <seealso cref="ILdapAuthHandler">
    /// </seealso>
    /// <seealso cref="ILdapBindHandler">
    /// </seealso>
    public class LdapAuthProvider
    {
        /// <summary>
        ///     Constructs information that is used by the client for authentication
        ///     when following referrals automatically.
        /// </summary>
        /// <param name="dn">
        ///     The distinguished name to use when authenticating to
        ///     a server.
        /// </param>
        /// <param name="password">
        ///     The password to use when authenticating to a server.
        /// </param>
        public LdapAuthProvider(string dn, byte[] password)
        {
            Dn = dn;
            Password = password;
        }

        /// <summary>
        ///     Returns the distinguished name to be used for authentication on
        ///     automatic referral following.
        /// </summary>
        /// <returns>
        ///     The distinguished name from the object.
        /// </returns>
        public virtual string Dn { get; }

        /// <summary>
        ///     Returns the password to be used for authentication on automatic
        ///     referral following.
        /// </summary>
        /// <returns>
        ///     The byte[] value (UTF-8) of the password from the object.
        /// </returns>
        public virtual byte[] Password { get; }
    }
}
<|MERGE_RESOLUTION|>--- conflicted
+++ resolved
@@ -21,18 +21,6 @@
 * SOFTWARE.
 *******************************************************************************/
 
-<<<<<<< HEAD
-//
-// Novell.Directory.Ldap.LdapAuthProvider.cs
-//
-// Author:
-//   Sunil Kumar (Sunilk@novell.com)
-//
-// (C) 2003 Novell, Inc (http://www.novell.com)
-//
-
-=======
->>>>>>> e31d7667
 namespace Novell.Directory.Ldap
 {
     /// <summary>
@@ -82,4 +70,4 @@
         /// </returns>
         public virtual byte[] Password { get; }
     }
-}
+}