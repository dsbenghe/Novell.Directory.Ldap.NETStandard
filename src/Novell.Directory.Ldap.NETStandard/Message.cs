--- conflicted
+++ resolved
@@ -491,7 +491,6 @@
             /// </summary>
             public override void Run()
             {
-<<<<<<< HEAD
                 Thread.Sleep(TimeSpan.FromMilliseconds(_timeToWait));
                 _message._acceptReplies = false;
 
@@ -500,26 +499,6 @@
                     null,
                     new InterThreadException("Client request timed out", null, LdapException.LdapTimeout, null,
                         _message));
-=======
-                for (var i = 0; i < 10000; i++)
-                {
-                    if (!IsStopping)
-                    {
-                        Thread.Sleep(new TimeSpan(_timeToWait));
-                        _message._acceptReplies = false;
-
-                        // Note: Abandon clears the bind semaphore after failed bind.
-                        _message.Abandon(
-                            null,
-                            new InterThreadException("Client request timed out", null, LdapException.LdapTimeout, null,
-                                _message));
-                    }
-                    else
-                    {
-                        break;
-                    }
-                }
->>>>>>> 9ce5f05b
             }
         }
     }
