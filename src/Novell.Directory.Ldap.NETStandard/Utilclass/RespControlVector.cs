--- conflicted
+++ resolved
@@ -20,8 +20,7 @@
 * OUT OF OR IN CONNECTION WITH THE SOFTWARE OR THE USE OR OTHER DEALINGS IN THE
 * SOFTWARE.
 *******************************************************************************/
-
-<<<<<<< HEAD
+
 //
 // Novell.Directory.Ldap.Utilclass.RespControlVector.cs
 //
@@ -32,7 +31,7 @@
 //
 
 using System;
-using System.Collections.Generic;
+using System.Collections.Generic;
 
 namespace Novell.Directory.Ldap.Utilclass
 {
@@ -42,103 +41,10 @@
     ///     list of currently registered control responses.
     /// </summary>
     public class RespControlVector : List<object>
-    {
-        public RespControlVector(int cap)
-            : base(cap)
-        {
-        }
-
-        /* Adds a control to the current list of registered response controls.
-        *
-        */
-
-        public void RegisterResponseControl(string oid, Type controlClass)
-        {
-            lock (this)
-            {
-                Add(new RegisteredControl(this, oid, controlClass));
-            }
-        }
-
-        /* Searches the list of registered controls for a mathcing control.  We
-        * search using the OID string.  If a match is found we return the
-        * Class name that was provided to us on registration.
-        */
-
-        public Type FindResponseControl(string searchOid)
-        {
-            lock (this)
-            {
-                RegisteredControl ctl = null;
-
-                /* loop through the contents of the vector */
-                for (var i = 0; i < Count; i++)
-                {
-                    /* Get next registered control */
-                    if ((ctl = (RegisteredControl)ToArray()[i]) == null)
-                    {
-                        throw new FieldAccessException();
-                    }
-
-                    /* Does the stored OID match with whate we are looking for */
-                    if (ctl.MyOid.CompareTo(searchOid) == 0)
-                    {
-                        /* Return the class name if we have match */
-                        return ctl.MyClass;
-                    }
-                }
-
-                /* The requested control does not have a registered response class */
-                return null;
-            }
-        }
-
-        /// <summary>
-        ///     Inner class defined to create a temporary object to encapsulate
-        ///     all registration information about a response control.  This class
-        ///     cannot be used outside this class.
-        /// </summary>
-        private class RegisteredControl
-        {
-            public readonly Type MyClass;
-
-            public readonly string MyOid;
-
-            public RegisteredControl(RespControlVector enclosingInstance, string oid, Type controlClass)
-            {
-                EnclosingInstance = enclosingInstance;
-                MyOid = oid;
-                MyClass = controlClass;
-            }
-
-            public RespControlVector EnclosingInstance { get; }
-        }
-    }
-=======
-//
-// Novell.Directory.Ldap.Utilclass.RespControlVector.cs
-//
-// Author:
-//   Sunil Kumar (Sunilk@novell.com)
-//
-// (C) 2003 Novell, Inc (http://www.novell.com)
-//
-
-using System;
-using System.Collections;
-
-namespace Novell.Directory.Ldap.Utilclass
-{
-    /// <summary>
-    ///     The. <code>MessageVector</code> class implements extends the
-    ///     existing Vector class so that it can be used to maintain a
-    ///     list of currently registered control responses.
-    /// </summary>
-    public class RespControlVector : ArrayList
-    {
-        private readonly object _lockObject = new object();
-
-        public RespControlVector(int cap, int incr)
+    {
+        private readonly object _lockObject = new object();
+
+        public RespControlVector(int cap)
             : base(cap)
         {
         }
@@ -209,5 +115,4 @@
             public RespControlVector EnclosingInstance { get; }
         }
     }
->>>>>>> eca9c273
 }