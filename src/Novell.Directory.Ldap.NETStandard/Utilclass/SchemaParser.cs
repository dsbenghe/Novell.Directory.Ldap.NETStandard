--- conflicted
+++ resolved
@@ -21,20 +21,7 @@
 * SOFTWARE.
 *******************************************************************************/
 
-<<<<<<< HEAD
-//
-// Novell.Directory.Ldap.LdapAttributeSchema.cs
-//
-// Author:
-//   Sunil Kumar (Sunilk@novell.com)
-//
-// (C) 2003 Novell, Inc (http://www.novell.com)
-//
-
 using System.Collections.Generic;
-=======
-using System.Collections.Generic;
->>>>>>> e31d7667
 using System.IO;
 using System.Text;
 
@@ -536,4 +523,4 @@
             return new AttributeQualifier(name, values.ToArray());
         }
     }
-}
+}