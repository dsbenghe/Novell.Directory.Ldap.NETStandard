--- conflicted
+++ resolved
@@ -1,2941 +1,2927 @@
-﻿/******************************************************************************
-* The MIT License
-* Copyright (c) 2003 Novell Inc.  www.novell.com
-*
-* Permission is hereby granted, free of charge, to any person obtaining  a copy
-* of this software and associated documentation files (the Software), to deal
-* in the Software without restriction, including  without limitation the rights
-* to use, copy, modify, merge, publish, distribute, sublicense, and/or sell
-* copies of the Software, and to  permit persons to whom the Software is
-* furnished to do so, subject to the following conditions:
-*
-* The above copyright notice and this permission notice shall be included in
-* all copies or substantial portions of the Software.
-*
-* THE SOFTWARE IS PROVIDED AS IS, WITHOUT WARRANTY OF ANY KIND, EXPRESS OR
-* IMPLIED, INCLUDING BUT NOT LIMITED TO THE WARRANTIES OF MERCHANTABILITY,
-* FITNESS FOR A PARTICULAR PURPOSE AND NON INFRINGEMENT. IN NO EVENT SHALL THE
-* AUTHORS OR COPYRIGHT HOLDERS BE LIABLE FOR ANY CLAIM, DAMAGES OR OTHER
-* LIABILITY, WHETHER IN AN ACTION OF CONTRACT, TORT OR OTHERWISE, ARISING FROM,
-* OUT OF OR IN CONNECTION WITH THE SOFTWARE OR THE USE OR OTHER DEALINGS IN THE
-* SOFTWARE.
-*******************************************************************************/
-
-<<<<<<< HEAD
-//
-// Novell.Directory.Ldap.LdapConnection.cs
-//
-// Author:
-//   Sunil Kumar (Sunilk@novell.com)
-//
-// (C) 2003 Novell, Inc (http://www.novell.com)
-//
-
-using System;
-using System.Collections.Concurrent;
-using System.Collections.Generic;
-using System.Threading.Tasks;
-=======
->>>>>>> e31d7667
-using Novell.Directory.Ldap.Rfc2251;
-using Novell.Directory.Ldap.Sasl;
-using Novell.Directory.Ldap.Utilclass;
-using System;
-using System.Collections;
-using System.Collections.Concurrent;
-
-namespace Novell.Directory.Ldap
-{
-    /// <summary>
-    ///     The central class that encapsulates the connection
-    ///     to a directory server through the Ldap protocol.
-    ///     LdapConnection objects are used to perform common Ldap
-    ///     operations such as search, modify and add.
-    ///     In addition, LdapConnection objects allow you to bind to an
-    ///     Ldap server, set connection and search constraints, and perform
-    ///     several other tasks.
-    ///     An LdapConnection object is not connected on
-    ///     construction and can only be connected to one server at one
-    ///     port. Multiple threads may share this single connection, typically
-    ///     by cloning the connection object, one for each thread. An
-    ///     application may have more than one LdapConnection object, connected
-    ///     to the same or different directory servers.
-    /// </summary>
-    public partial class LdapConnection : ILdapConnection
-    {
-        /// <summary>
-        ///     Used with search to specify that the scope of entries to search is to
-        ///     search only the base object.
-        ///     SCOPE_BASE = 0.
-        /// </summary>
-        public const int ScopeBase = 0;
-
-        /// <summary>
-        ///     Used with search to specify that the scope of entries to search is to
-        ///     search only the immediate subordinates of the base object.
-        ///     SCOPE_ONE = 1.
-        /// </summary>
-        public const int ScopeOne = 1;
-
-        /// <summary>
-        ///     Used with search to specify that the scope of entries to search is to
-        ///     search the base object and all entries within its subtree.
-        ///     SCOPE_SUB = 2.
-        /// </summary>
-        public const int ScopeSub = 2;
-
-        /// <summary>
-        ///     Used with search instead of an attribute list to indicate that no
-        ///     attributes are to be returned.
-        ///     NO_ATTRS = "1.1".
-        /// </summary>
-        public const string NoAttrs = "1.1";
-
-        /// <summary>
-        ///     Used with search instead of an attribute list to indicate that all
-        ///     attributes are to be returned.
-        ///     ALL_USER_ATTRS = "*".
-        /// </summary>
-        public const string AllUserAttrs = "*";
-
-        /// <summary>
-        ///     Specifies the Ldapv3 protocol version when performing a bind operation.
-        ///     Specifies Ldap version V3 of the protocol, and is specified
-        ///     when performing bind operations.
-        ///     You can use this identifier in the version parameter
-        ///     of the bind method to specify an Ldapv3 bind.
-        ///     Ldap_V3 is the default protocol version
-        ///     Ldap_V3 = 3.
-        /// </summary>
-        public const int LdapV3 = 3;
-
-        /// <summary>
-        ///     The default port number for Ldap servers.
-        ///     You can use this identifier to specify the port when establishing
-        ///     a clear text connection to a server.  This the default port.
-        ///     DEFAULT_PORT = 389.
-        /// </summary>
-        public const int DefaultPort = 389;
-
-        /// <summary>
-        ///     The default SSL port number for Ldap servers.
-        ///     DEFAULT_SSL_PORT = 636
-        ///     You can use this identifier to specify the port when establishing
-        ///     a an SSL connection to a server..
-        /// </summary>
-        public const int DefaultSslPort = 636;
-
-        /// <summary>
-        ///     A string that can be passed in to the getProperty method.
-        ///     Ldap_PROPERTY_SDK = "version.sdk"
-        ///     You can use this string to request the version of the SDK.
-        /// </summary>
-        public const string LdapPropertySdk = "version.sdk";
-
-        /// <summary>
-        ///     A string that can be passed in to the getProperty method.
-        ///     Ldap_PROPERTY_PROTOCOL = "version.protocol"
-        ///     You can use this string to request the version of the
-        ///     Ldap protocol.
-        /// </summary>
-        public const string LdapPropertyProtocol = "version.protocol";
-
-        /// <summary>
-        ///     A string that can be passed in to the getProperty method.
-        ///     Ldap_PROPERTY_SECURITY = "version.security"
-        ///     You can use this string to request the type of security
-        ///     being used.
-        /// </summary>
-        public const string LdapPropertySecurity = "version.security";
-
-        /// <summary>
-        ///     A string that corresponds to the server shutdown notification OID.
-        ///     This notification may be used by the server to advise the client that
-        ///     the server is about to close the connection due to an error
-        ///     condition.
-        ///     SERVER_SHUTDOWN_OID = "1.3.6.1.4.1.1466.20036".
-        /// </summary>
-        public const string ServerShutdownOid = "1.3.6.1.4.1.1466.20036";
-
-        /// <summary> The OID string that identifies a StartTLS request and response.</summary>
-        private const string StartTlsOid = "1.3.6.1.4.1.1466.20037";
-
-        public virtual DebugId DebugId { get; } = DebugId.ForType<LdapConnection>();
-
-        private LdapSearchConstraints _defSearchCons;
-        private LdapControl[] _responseCtls;
-
-        // Synchronization Object used to synchronize access to responseCtls
-        private readonly object _responseCtlSemaphore = new object();
-
-        /*
-        * Constructors
-        */
-
-        /// <summary>
-        ///     Constructs a new LdapConnection object, which will use the supplied
-        ///     class factory to construct a socket connection during
-        ///     LdapConnection.connect method.
-        /// </summary>
-        /// <param name="factory">
-        ///     An object capable of producing a Socket.
-        /// </param>
-        public LdapConnection()
-        {
-            _defSearchCons = new LdapSearchConstraints();
-            _saslClientFactories = new ConcurrentDictionary<string, ISaslClientFactory>(StringComparer.OrdinalIgnoreCase);
-            Connection = new Connection();
-        }
-
-        /// <summary>
-        ///     Returns the protocol version uses to authenticate.
-        ///     0 is returned if no authentication has been performed.
-        /// </summary>
-        /// <returns>
-        ///     The protol version used for authentication or 0
-        ///     not authenticated.
-        /// </returns>
-        public int ProtocolVersion
-        {
-            get
-            {
-                var prop = Connection.BindProperties;
-                if (prop == null)
-                {
-                    return LdapV3;
-                }
-
-                return prop.ProtocolVersion;
-            }
-        }
-
-        /// <summary>
-        ///     Returns the distinguished name (DN) used for as the bind name during
-        ///     the last successful bind operation.  <code>null</code> is returned
-        ///     if no authentication has been performed or if the bind resulted in
-        ///     an aonymous connection.
-        /// </summary>
-        /// <returns>
-        ///     The distinguished name if authenticated; otherwise, null.
-        /// </returns>
-        public string AuthenticationDn
-        {
-            get
-            {
-                var prop = Connection.BindProperties;
-                if (prop == null)
-                {
-                    return null;
-                }
-
-                if (prop.Anonymous)
-                {
-                    return null;
-                }
-
-                return prop.AuthenticationDn;
-            }
-        }
-
-        /// <summary>
-        ///     Returns the method used to authenticate the connection. The return
-        ///     value is one of the following:.
-        ///     <ul>
-        ///         <li>"none" indicates the connection is not authenticated.</li>
-        ///         <li>
-        ///             "simple" indicates simple authentication was used or that a null
-        ///             or empty authentication DN was specified.
-        ///         </li>
-        ///         <li>"sasl" indicates that a SASL mechanism was used to authenticate</li>
-        ///     </ul>
-        /// </summary>
-        /// <returns>
-        ///     The method used to authenticate the connection.
-        /// </returns>
-        public string AuthenticationMethod
-        {
-            get
-            {
-                var prop = Connection.BindProperties;
-                if (prop == null)
-                {
-                    return "simple";
-                }
-
-                return Connection.BindProperties.AuthenticationMethod;
-            }
-        }
-
-        /// <summary>
-        ///     Returns a copy of the set of constraints associated with this
-        ///     connection. These constraints apply to all operations performed
-        ///     through this connection (unless a different set of constraints is
-        ///     specified when calling an operation method).
-        /// </summary>
-        /// <returns>
-        ///     The set of default constraints that apply to this connection.
-        /// </returns>
-        /// <summary>
-        ///     Sets the constraints that apply to all operations performed through
-        ///     this connection (unless a different set of constraints is specified
-        ///     when calling an operation method).  An LdapSearchConstraints object
-        ///     which is passed to this method sets all constraints, while an
-        ///     LdapConstraints object passed to this method sets only base constraints.
-        /// </summary>
-        /// <param name="cons">
-        ///     An LdapConstraints or LdapSearchConstraints Object
-        ///     containing the constraints values to set.
-        /// </param>
-        /// <seealso cref="Constraints()">
-        /// </seealso>
-        /// <seealso cref="SearchConstraints()">
-        /// </seealso>
-        public LdapConstraints Constraints
-        {
-            get => (LdapConstraints)_defSearchCons.Clone();
-
-            set
-            {
-                // Set all constraints, replace the object with a new one
-                if (value is LdapSearchConstraints)
-                {
-                    _defSearchCons = (LdapSearchConstraints)value.Clone();
-                    return;
-                }
-
-                // We set the constraints this way, so a thread doesn't get an
-                // conconsistant view of the referrals.
-                var newCons = (LdapSearchConstraints)_defSearchCons.Clone();
-                newCons.HopLimit = value.HopLimit;
-                newCons.TimeLimit = value.TimeLimit;
-                newCons.setReferralHandler(value.getReferralHandler());
-                newCons.ReferralFollowing = value.ReferralFollowing;
-                var lsc = value.GetControls();
-                if (lsc != null)
-                {
-                    newCons.SetControls(lsc);
-                }
-
-                var lp = newCons.Properties;
-                if (lp != null)
-                {
-                    newCons.Properties = lp;
-                }
-
-                _defSearchCons = newCons;
-            }
-        }
-
-        /// <summary>
-        ///     Returns the host name of the Ldap server to which the object is or
-        ///     was last connected, in the format originally specified.
-        /// </summary>
-        /// <returns>
-        ///     The host name of the Ldap server to which the object last
-        ///     connected or null if the object has never connected.
-        /// </returns>
-        public string Host => Connection.Host;
-
-        /// <summary>
-        ///     Returns the port number of the Ldap server to which the object is or
-        ///     was last connected.
-        /// </summary>
-        /// <returns>
-        ///     The port number of the Ldap server to which the object last
-        ///     connected or -1 if the object has never connected.
-        /// </returns>
-        public int Port => Connection.Port;
-
-        /// <summary>
-        ///     Returns a copy of the set of search constraints associated with this
-        ///     connection. These constraints apply to search operations performed
-        ///     through this connection (unless a different set of
-        ///     constraints is specified when calling the search operation method).
-        /// </summary>
-        /// <returns>
-        ///     The set of default search contraints that apply to
-        ///     this connection.
-        /// </returns>
-        /// <seealso cref="Constraints">
-        /// </seealso>
-        /// <seealso cref="LdapSearchConstraints">
-        /// </seealso>
-        public LdapSearchConstraints SearchConstraints => (LdapSearchConstraints)_defSearchCons.Clone();
-
-        /// <summary>
-        ///     Indicates whther the perform Secure Operation or not.
-        /// </summary>
-        /// <returns>
-        ///     True if SSL is on
-        ///     False if its not on.
-        /// </returns>
-        public bool SecureSocketLayer
-        {
-            get => Connection.Ssl;
-            set => Connection.Ssl = value;
-        }
-
-        /// <summary>
-        ///     Connection timeout in milliseconds, default is 0 which will use
-        ///     the platform default timeout for TCP connections.
-        /// </summary>
-        /// <returns>
-        ///     The timeout value in milliseconds.
-        /// </returns>
-        public int ConnectionTimeout
-        {
-            get => Connection.ConnectionTimeout;
-            set => Connection.ConnectionTimeout = value;
-        }
-
-        /// <inheritdoc/>
-        public bool Bound => Connection.Bound;
-
-        /// <inheritdoc/>
-        public bool Connected => Connection.Connected;
-
-        /// <summary>
-        ///     Indicates if the connection is protected by TLS.
-        /// </summary>
-        /// <returns>
-        ///     If startTLS has completed this method returns true.
-        ///     If stopTLS has completed or start tls failed, this method returns false.
-        /// </returns>
-        /// <returns>
-        ///     True if the connection is protected by TLS.
-        /// </returns>
-        public bool Tls => Connection.Tls;
-
-        /// <summary>
-        ///     Returns the Server Controls associated with the most recent response
-        ///     to a synchronous request on this connection object, or null
-        ///     if the latest response contained no Server Controls. The method
-        ///     always returns null for asynchronous requests. For asynchronous
-        ///     requests, the response controls are available in LdapMessage.
-        /// </summary>
-        /// <returns>
-        ///     The server controls associated with the most recent response
-        ///     to a synchronous request or null if the response contains no server
-        ///     controls.
-        /// </returns>
-        /// <seealso cref="LdapMessage.Controls">
-        /// </seealso>
-        public LdapControl[] ResponseControls
-        {
-            get
-            {
-                if (_responseCtls == null)
-                {
-                    return null;
-                }
-
-                // We have to clone the control just in case
-                // we have two client threads that end up retreiving the
-                // same control.
-                var clonedControl = new LdapControl[_responseCtls.Length];
-
-                // Also note we synchronize access to the local response
-                // control object just in case another message containing controls
-                // comes in from the server while we are busy duplicating
-                // this one.
-                lock (_responseCtlSemaphore)
-                {
-                    for (var i = 0; i < _responseCtls.Length; i++)
-                    {
-                        clonedControl[i] = (LdapControl)_responseCtls[i].Clone();
-                    }
-                }
-
-                // Return the cloned copy.  Note we have still left the
-                // control in the local responseCtls variable just in case
-                // somebody requests it again.
-                return clonedControl;
-            }
-        }
-
-        /// <summary>
-        ///     Return the Connection object associated with this LdapConnection.
-        /// </summary>
-        /// <returns>
-        ///     the Connection object.
-        /// </returns>
-        private Connection Connection { get; set; }
-
-        public void Dispose()
-        {
-            Dispose(true);
-        }
-
-        /// <inheritdoc />
-        public async Task StartTlsAsync()
-        {
-            var startTls = MakeExtendedOperation(new LdapExtendedOperation(StartTlsOid, null), null);
-
-            var tlsId = startTls.MessageId;
-
-            Connection.AcquireWriteSemaphore(tlsId);
-            try
-            {
-                if (!Connection.AreMessagesComplete())
-                {
-                    throw new LdapLocalException(
-                        ExceptionMessages.OutstandingOperations,
-                        LdapException.OperationsError);
-                }
-
-                // Stop reader when response to startTLS request received
-                Connection.StopReaderOnReply(tlsId);
-
-                // send tls message
-                var queue = await SendRequestToServerAsync(startTls, _defSearchCons.TimeLimit, null, null);
-
-                var response = (LdapExtendedResponse)queue.GetResponse();
-                response.ChkResultCode();
-
-                await Connection.StartTlsAsync();
-            }
-            finally
-            {
-                // Free this semaphore no matter what exceptions get thrown
-                Connection.FreeWriteSemaphore(tlsId);
-            }
-        }
-
-        /// <inheritdoc />
-        public Task StopTlsAsync()
-        {
-            if (!Tls)
-            {
-                throw new LdapLocalException(ExceptionMessages.NoStarttls, LdapException.OperationsError);
-            }
-
-            var semaphoreId = Connection.AcquireWriteSemaphore();
-            try
-            {
-                if (!Connection.AreMessagesComplete())
-                {
-                    throw new LdapLocalException(
-                        ExceptionMessages.OutstandingOperations,
-                        LdapException.OperationsError);
-                }
-
-                // stopTLS stops and starts the reader thread for us.
-                Connection.StopTls();
-            }
-            finally
-            {
-                Connection.FreeWriteSemaphore(semaphoreId);
-            }
-
-            /* Now that the TLS socket is closed, reset everything.  This next
-            line is temporary until JSSE is fixed to properly handle TLS stop */
-            /* After stopTls the stream is very likely unusable */
-            return ConnectAsync(Host, Port);
-        }
-
-        /// <inheritdoc />
-        public Task AddAsync(LdapEntry entry)
-        {
-            return AddAsync(entry, _defSearchCons);
-        }
-
-        /// <inheritdoc />
-        public async Task AddAsync(LdapEntry entry, LdapConstraints cons)
-        {
-            var queue = await AddAsync(entry, null, cons);
-
-            // Get a handle to the add response
-            var addResponse = (LdapResponse)queue.GetResponse();
-
-            // Set local copy of responseControls synchronously if there were any
-            lock (_responseCtlSemaphore)
-            {
-                _responseCtls = addResponse.Controls;
-            }
-
-            await ChkResultCodeAsync(queue, cons, addResponse);
-        }
-
-        /// <inheritdoc />
-        public Task BindAsync(string dn, string passwd)
-        {
-            return BindAsync(LdapV3, dn, passwd, _defSearchCons);
-        }
-
-        /// <inheritdoc />
-        public Task BindAsync(int version, string dn, string passwd)
-        {
-            return BindAsync(version, dn, passwd, _defSearchCons);
-        }
-
-        /// <inheritdoc />
-        public Task BindAsync(string dn, string passwd, LdapConstraints cons)
-        {
-            return BindAsync(LdapV3, dn, passwd, cons);
-        }
-
-        /// <inheritdoc />
-        public Task BindAsync(int version, string dn, string passwd, LdapConstraints cons)
-        {
-            byte[] pw = null;
-            if (passwd != null)
-            {
-                pw = passwd.ToUtf8Bytes();
-            }
-
-            return BindAsync(version, dn, pw, cons);
-        }
-
-        /// <inheritdoc />
-        public Task BindAsync(int version, string dn, byte[] passwd)
-        {
-            return BindAsync(version, dn, passwd, _defSearchCons);
-        }
-
-        /// <inheritdoc />
-        public async Task BindAsync(int version, string dn, byte[] passwd, LdapConstraints cons)
-        {
-            var queue = await BindAsync(version, dn, passwd, null, cons);
-            var res = (LdapResponse)queue.GetResponse();
-            if (res != null)
-            {
-                // Set local copy of responseControls synchronously if any
-                lock (_responseCtlSemaphore)
-                {
-                    _responseCtls = res.Controls;
-                }
-
-                await ChkResultCodeAsync(queue, cons, res);
-            }
-        }
-
-        /// <inheritdoc />
-        public async Task ConnectAsync(string host, int port)
-        {
-            // connect doesn't affect other clones
-            // If not a clone, destroys old connection.
-            // Step through the space-delimited list
-            var hostList = new Tokenizer(host, " ");
-            while (hostList.HasMoreTokens())
-            {
-                try
-                {
-                    var specifiedPort = port;
-                    var address = hostList.NextToken();
-                    var colonIndex = address.IndexOf(':'); // after the colon is the port
-                    if (colonIndex != -1 && colonIndex + 1 != address.Length)
-                    {
-                        // parse Port out of address
-                        try
-                        {
-                            specifiedPort = int.Parse(address.Substring(colonIndex + 1));
-                            address = address.Substring(0, colonIndex);
-                        }
-                        catch (Exception e)
-                        {
-                            throw new ArgumentException(ExceptionMessages.InvalidAddress, e);
-                        }
-                    }
-
-                    // This may return a different conn object
-                    // Disassociate this clone with the underlying connection.
-                    Connection = Connection.DestroyClone();
-                    await Connection.ConnectAsync(address, specifiedPort);
-                    break;
-                }
-                catch (LdapException)
-                {
-                    if (!hostList.HasMoreTokens())
-                    {
-                        throw;
-                    }
-                }
-            }
-        }
-
-        /// <inheritdoc />
-        public Task DeleteAsync(string dn)
-        {
-            return DeleteAsync(dn, _defSearchCons);
-        }
-
-        /// <inheritdoc />
-        public async Task DeleteAsync(string dn, LdapConstraints cons)
-        {
-            var queue = await DeleteAsync(dn, null, cons);
-
-            // Get a handle to the delete response
-            var deleteResponse = (LdapResponse)queue.GetResponse();
-
-            // Set local copy of responseControls synchronously - if there were any
-            lock (_responseCtlSemaphore)
-            {
-                _responseCtls = deleteResponse.Controls;
-            }
-
-            await ChkResultCodeAsync(queue, cons, deleteResponse);
-        }
-
-        /// <inheritdoc />
-        public void Disconnect()
-        {
-            // disconnect from API call
-            DisconnectImpl();
-        }
-
-        /// <inheritdoc />
-        public Task<LdapExtendedResponse> ExtendedOperationAsync(LdapExtendedOperation op)
-        {
-            return ExtendedOperationAsync(op, _defSearchCons);
-        }
-
-        /// <inheritdoc />
-        public async Task<LdapExtendedResponse> ExtendedOperationAsync(LdapExtendedOperation op, LdapConstraints cons)
-        {
-            // Call asynchronous API and get back handler to reponse queue
-            var queue = await ExtendedOperationAsync(op, cons, null);
-            var queueResponse = queue.GetResponse();
-            var response = (LdapExtendedResponse)queueResponse;
-
-            // Set local copy of responseControls synchronously - if there were any
-            lock (_responseCtlSemaphore)
-            {
-                _responseCtls = response.Controls;
-            }
-
-            await ChkResultCodeAsync(queue, cons, response);
-            return response;
-        }
-
-        /// <inheritdoc />
-        public Task ModifyAsync(string dn, LdapModification mod)
-        {
-            return ModifyAsync(dn, mod, _defSearchCons);
-        }
-
-        /// <inheritdoc />
-        public Task ModifyAsync(string dn, LdapModification mod, LdapConstraints cons)
-        {
-            var mods = new LdapModification[1];
-            mods[0] = mod;
-            return ModifyAsync(dn, mods, cons);
-        }
-
-        /// <inheritdoc />
-        public Task ModifyAsync(string dn, LdapModification[] mods)
-        {
-            return ModifyAsync(dn, mods, _defSearchCons);
-        }
-
-        /// <inheritdoc />
-        public async Task ModifyAsync(string dn, LdapModification[] mods, LdapConstraints cons)
-        {
-            var queue = await ModifyAsync(dn, mods, null, cons);
-
-            // Get a handle to the modify response
-            var modifyResponse = (LdapResponse)queue.GetResponse();
-
-            // Set local copy of responseControls synchronously - if there were any
-            lock (_responseCtlSemaphore)
-            {
-                _responseCtls = modifyResponse.Controls;
-            }
-
-            await ChkResultCodeAsync(queue, cons, modifyResponse);
-        }
-
-        /// <inheritdoc />
-        public Task<LdapEntry> ReadAsync(string dn)
-        {
-            return ReadAsync(dn, _defSearchCons);
-        }
-
-        /// <inheritdoc />
-        public Task<LdapEntry> ReadAsync(string dn, LdapSearchConstraints cons)
-        {
-            return ReadAsync(dn, null, cons);
-        }
-
-        /// <inheritdoc />
-        public Task<LdapEntry> ReadAsync(string dn, string[] attrs)
-        {
-            return ReadAsync(dn, attrs, _defSearchCons);
-        }
-
-        /// <inheritdoc />
-        public async Task<LdapEntry> ReadAsync(string dn, string[] attrs, LdapSearchConstraints cons)
-        {
-            var sr = await SearchAsync(dn, ScopeBase, null, attrs, false, cons);
-
-            if (!sr.HasMore())
-            {
-                return null;
-            }
-
-            var ret = sr.Next();
-            if (sr.HasMore())
-            {
-                // "Read response is ambiguous, multiple entries returned"
-                throw new LdapLocalException(ExceptionMessages.ReadMultiple, LdapException.AmbiguousResponse);
-            }
-
-            return ret;
-        }
-
-        /// <inheritdoc />
-        public Task RenameAsync(string dn, string newRdn, bool deleteOldRdn)
-        {
-            return RenameAsync(dn, newRdn, deleteOldRdn, _defSearchCons);
-        }
-
-        /// <inheritdoc />
-        public Task RenameAsync(string dn, string newRdn, bool deleteOldRdn, LdapConstraints cons)
-        {
-            // null for newParentdn means that this is originating as an Ldapv2 call
-            return RenameAsync(dn, newRdn, null, deleteOldRdn, cons);
-        }
-
-        /// <inheritdoc />
-        public Task RenameAsync(string dn, string newRdn, string newParentdn, bool deleteOldRdn)
-        {
-            return RenameAsync(dn, newRdn, newParentdn, deleteOldRdn, _defSearchCons);
-        }
-
-        /// <inheritdoc />
-        public async Task RenameAsync(string dn, string newRdn, string newParentdn, bool deleteOldRdn, LdapConstraints cons)
-        {
-            var queue = await RenameAsync(dn, newRdn, newParentdn, deleteOldRdn, null, cons);
-
-            // Get a handle to the rename response
-            var renameResponse = (LdapResponse)queue.GetResponse();
-
-            // Set local copy of responseControls synchronously - if there were any
-            lock (_responseCtlSemaphore)
-            {
-                _responseCtls = renameResponse.Controls;
-            }
-
-            await ChkResultCodeAsync(queue, cons, renameResponse);
-        }
-
-        /// <inheritdoc />
-        public Task<ILdapSearchResults> SearchAsync(string @base, int scope, string filter, string[] attrs, bool typesOnly)
-        {
-            return SearchAsync(@base, scope, filter, attrs, typesOnly, _defSearchCons);
-        }
-
-        /// <inheritdoc />
-        public async Task<ILdapSearchResults> SearchAsync(string @base, int scope, string filter, string[] attrs, bool typesOnly,
-            LdapSearchConstraints cons)
-        {
-            var queue = await SearchAsync(@base, scope, filter, attrs, typesOnly, null, cons);
-
-            if (cons == null)
-            {
-                cons = _defSearchCons;
-            }
-
-            return new LdapSearchResults(this, queue, cons);
-        }
-
-        public event RemoteCertificateValidationCallback UserDefinedServerCertValidationDelegate
-        {
-            add => Connection.OnRemoteCertificateValidation += value;
-
-            remove => Connection.OnRemoteCertificateValidation -= value;
-        }
-
-        public event LocalCertificateSelectionCallback UserDefinedClientCertSelectionDelegate
-        {
-            add => Connection.OnLocalCertificateSelection += value;
-
-            remove => Connection.OnLocalCertificateSelection -= value;
-        }
-
-        /*
-        * The following are methods that affect the operation of
-        * LdapConnection, but are not Ldap requests.
-        */
-
-        /// <summary>
-        ///     Returns a copy of the object with a private context, but sharing the
-        ///     network connection if there is one.
-        ///     The network connection remains open until all clones have
-        ///     disconnected or gone out of scope. Any connection opened after
-        ///     cloning is private to the object making the connection.
-        ///     The clone can issue requests and freely modify options and search
-        ///     constraints, and , without affecting the source object or other clones.
-        ///     If the clone disconnects or reconnects, it is completely dissociated
-        ///     from the source object and other clones. Reauthenticating in a clone,
-        ///     however, is a global operation which will affect the source object
-        ///     and all associated clones, because it applies to the single shared
-        ///     physical connection. Any request by an associated object after one
-        ///     has reauthenticated will carry the new identity.
-        /// </summary>
-        /// <returns>
-        ///     A of the object.
-        /// </returns>
-        public object Clone()
-        {
-            LdapConnection newClone;
-            object newObj;
-            try
-            {
-                newObj = MemberwiseClone();
-                newClone = (LdapConnection)newObj;
-            }
-            catch (Exception ce)
-            {
-                throw new Exception("Internal error, cannot create clone", ce);
-            }
-
-            newClone.Connection = Connection; // same underlying connection
-
-            // now just duplicate the defSearchCons and responseCtls
-            if (_defSearchCons != null)
-            {
-                newClone._defSearchCons = (LdapSearchConstraints)_defSearchCons.Clone();
-            }
-            else
-            {
-                newClone._defSearchCons = null;
-            }
-
-            if (_responseCtls != null)
-            {
-                newClone._responseCtls = new LdapControl[_responseCtls.Length];
-                for (var i = 0; i < _responseCtls.Length; i++)
-                {
-                    newClone._responseCtls[i] = (LdapControl)_responseCtls[i].Clone();
-                }
-            }
-            else
-            {
-                newClone._responseCtls = null;
-            }
-
-            Connection.IncrCloneCount(); // Increment the count of clones
-            return newObj;
-        }
-
-        protected virtual void Dispose(bool isDisposing)
-        {
-            if (isDisposing)
-            {
-                DisconnectImpl();
-            }
-        }
-
-        /// <summary>
-        ///     Returns a property of a connection object.
-        /// </summary>
-        /// <param name="name">
-        ///     Name of the property to be returned.
-        ///     The following read-only properties are available
-        ///     for any given connection:
-        ///     <ul>
-        ///         <li>
-        ///             Ldap_PROPERTY_SDK returns the version of this SDK,
-        ///             as a Float data type.
-        ///         </li>
-        ///         <li>
-        ///             Ldap_PROPERTY_PROTOCOL returns the highest supported version of
-        ///             the Ldap protocol, as a Float data type.
-        ///         </li>
-        ///         <li>
-        ///             Ldap_PROPERTY_SECURITY returns a comma-separated list of the
-        ///             types of authentication supported, as a
-        ///             string.
-        ///         </li>
-        ///     </ul>
-        ///     A deep copy of the property is provided where applicable; a
-        ///     client does not need to clone the object received.
-        /// </param>
-        /// <returns>
-        ///     The object associated with the requested property,
-        ///     or null if the property is not defined.
-        /// </returns>
-        /// <seealso cref="LdapConstraints.GetProperty">
-        /// </seealso>
-        /// <seealso cref="object">
-        /// </seealso>
-        public object GetProperty(string name)
-        {
-            if (name.EqualsOrdinalCI(LdapPropertySdk))
-            {
-                return Connection.Sdk;
-            }
-
-            if (name.EqualsOrdinalCI(LdapPropertyProtocol))
-            {
-                return Connection.Protocol;
-            }
-
-            if (name.EqualsOrdinalCI(LdapPropertySecurity))
-            {
-                return Connection.Security;
-            }
-
-            return null;
-        }
-
-        /// <summary>
-        ///     Registers an object to be notified on arrival of an unsolicited
-        ///     message from a server.
-        ///     An unsolicited message has the ID 0. A new thread is created and
-        ///     the method "messageReceived" in each registered object is called in
-        ///     turn.
-        /// </summary>
-        /// <param name="listener">
-        ///     An object to be notified on arrival of an
-        ///     unsolicited message from a server.  This object must
-        ///     implement the LdapUnsolicitedNotificationListener interface.
-        /// </param>
-        public void AddUnsolicitedNotificationListener(ILdapUnsolicitedNotificationListener listener)
-        {
-            if (listener != null)
-            {
-                Connection.AddUnsolicitedNotificationListener(listener);
-            }
-        }
-
-        /// <summary>
-        ///     Deregisters an object so that it will no longer be notified on
-        ///     arrival of an unsolicited message from a server. If the object is
-        ///     null or was not previously registered for unsolicited notifications,
-        ///     the method does nothing.
-        /// </summary>
-        /// <param name="listener">
-        ///     An object to no longer be notified on arrival of
-        ///     an unsolicited message from a server.
-        /// </param>
-        public void RemoveUnsolicitedNotificationListener(ILdapUnsolicitedNotificationListener listener)
-        {
-            if (listener != null)
-            {
-                Connection.RemoveUnsolicitedNotificationListener(listener);
-            }
-        }
-
-        // *************************************************************************
-        // Below are all of the Ldap protocol operation methods
-        // *************************************************************************
-
-        // *************************************************************************
-        // abandon methods
-        // *************************************************************************
-
-        /// <summary>
-        ///     Notifies the server not to send additional results associated with
-        ///     this LdapSearchResults object, and discards any results already
-        ///     received.
-        /// </summary>
-        /// <param name="results">
-        ///     An object returned from a search.
-        /// </param>
-        /// <exception>
-        ///     LdapException A general exception which includes an error
-        ///     message and an Ldap error code.
-        /// </exception>
-        public Task AbandonAsync(LdapSearchResults results)
-        {
-            return AbandonAsync(results, _defSearchCons);
-        }
-
-        /// <summary>
-        ///     Notifies the server not to send additional results associated with
-        ///     this LdapSearchResults object, and discards any results already
-        ///     received.
-        /// </summary>
-        /// <param name="results">
-        ///     An object returned from a search.
-        /// </param>
-        /// <param name="cons">
-        ///     The contraints specific to the operation.
-        /// </param>
-        /// <exception>
-        ///     LdapException A general exception which includes an error
-        ///     message and an Ldap error code.
-        /// </exception>
-        public Task AbandonAsync(LdapSearchResults results, LdapConstraints cons)
-        {
-            return results.AbandonAsync();
-        }
-
-        /// <summary>
-        ///     Abandons an asynchronous operation.
-        /// </summary>
-        /// <param name="id">
-        ///     The ID of the asynchronous operation to abandon. The ID
-        ///     can be obtained from the response queue for the
-        ///     operation.
-        /// </param>
-        /// <exception>
-        ///     LdapException A general exception which includes an error
-        ///     message and an Ldap error code.
-        /// </exception>
-        public void Abandon(int id)
-        {
-            Abandon(id, _defSearchCons);
-        }
-
-        /// <summary>
-        ///     Abandons an asynchronous operation, using the specified
-        ///     constraints.
-        /// </summary>
-        /// <param name="id">
-        ///     The ID of the asynchronous operation to abandon.
-        ///     The ID can be obtained from the search
-        ///     queue for the operation.
-        /// </param>
-        /// <param name="cons">
-        ///     The contraints specific to the operation.
-        /// </param>
-        /// <exception>
-        ///     LdapException A general exception which includes an error
-        ///     message and an Ldap error code.
-        /// </exception>
-        public void Abandon(int id, LdapConstraints cons)
-        {
-            // We need to inform the Message Agent which owns this messageID to
-            // remove it from the queue.
-            try
-            {
-                var agent = Connection.GetMessageAgent(id);
-                agent.Abandon(id, cons);
-            }
-            catch (FieldAccessException fae)
-            {
-                Logger.Log.LogWarning("Exception swallowed", fae);
-            }
-        }
-
-        /// <summary>
-        ///     Abandons all outstanding operations managed by the queue.
-        ///     All operations in progress, which are managed by the specified queue,
-        ///     are abandoned.
-        /// </summary>
-        /// <param name="queue">
-        ///     The queue returned from an asynchronous request.
-        ///     All outstanding operations managed by the queue
-        ///     are abandoned, and the queue is emptied.
-        /// </param>
-        /// <exception>
-        ///     LdapException A general exception which includes an error
-        ///     message and an Ldap error code.
-        /// </exception>
-        public void Abandon(LdapMessageQueue queue)
-        {
-            Abandon(queue, _defSearchCons);
-        }
-
-        /// <summary>
-        ///     Abandons all outstanding operations managed by the queue.
-        ///     All operations in progress, which are managed by the specified
-        ///     queue, are abandoned.
-        /// </summary>
-        /// <param name="queue">
-        ///     The queue returned from an asynchronous request.
-        ///     All outstanding operations managed by the queue
-        ///     are abandoned, and the queue is emptied.
-        /// </param>
-        /// <param name="cons">
-        ///     The contraints specific to the operation.
-        /// </param>
-        /// <exception>
-        ///     LdapException A general exception which includes an error
-        ///     message and an Ldap error code.
-        /// </exception>
-        public void Abandon(LdapMessageQueue queue, LdapConstraints cons)
-        {
-            if (queue != null)
-            {
-                MessageAgent agent;
-                if (queue is LdapSearchQueue)
-                {
-                    agent = queue.MessageAgent;
-                }
-                else
-                {
-                    agent = queue.MessageAgent;
-                }
-
-                var msgIds = agent.MessageIDs;
-                for (var i = 0; i < msgIds.Length; i++)
-                {
-                    agent.Abandon(msgIds[i], cons);
-                }
-            }
-        }
-
-        /// <summary>
-        ///     Asynchronously adds an entry to the directory.
-        /// </summary>
-        /// <param name="entry">
-        ///     LdapEntry object specifying the distinguished
-        ///     name and attributes of the new entry.
-        /// </param>
-        /// <param name="queue">
-        ///     Handler for messages returned from a server in
-        ///     response to this request. If it is null, a
-        ///     queue object is created internally.
-        /// </param>
-        /// <exception>
-        ///     LdapException A general exception which includes an error
-        ///     message and an Ldap error code.
-        /// </exception>
-        public Task<LdapResponseQueue> AddAsync(LdapEntry entry, LdapResponseQueue queue)
-        {
-            return AddAsync(entry, queue, _defSearchCons);
-        }
-
-        /// <summary>
-        ///     Asynchronously adds an entry to the directory, using the specified
-        ///     constraints.
-        /// </summary>
-        /// <param name="entry">
-        ///     LdapEntry object specifying the distinguished
-        ///     name and attributes of the new entry.
-        /// </param>
-        /// <param name="queue">
-        ///     Handler for messages returned from a server in
-        ///     response to this request. If it is null, a
-        ///     queue object is created internally.
-        /// </param>
-        /// <param name="cons">
-        ///     Constraints specific to the operation.
-        /// </param>
-        /// <exception>
-        ///     LdapException A general exception which includes an error
-        ///     message and an Ldap error code.
-        /// </exception>
-        public Task<LdapResponseQueue> AddAsync(LdapEntry entry, LdapResponseQueue queue, LdapConstraints cons)
-        {
-            if (cons == null)
-            {
-                cons = _defSearchCons;
-            }
-
-            // error check the parameters
-            if (entry == null)
-            {
-                throw new ArgumentException("The LdapEntry parameter" + " cannot be null");
-            }
-
-            if (entry.Dn == null)
-            {
-                throw new ArgumentException("The DN value must be present" + " in the LdapEntry object");
-            }
-
-            LdapMessage msg = new LdapAddRequest(entry, cons.GetControls());
-
-            return SendRequestToServerAsync(msg, cons.TimeLimit, queue, null);
-        }
-
-        /// <summary>
-        ///     Asynchronously authenticates to the Ldap server (that the object is
-        ///     currently connected to) using the specified name, password, Ldap
-        ///     version, and queue.
-        ///     If the object has been disconnected from an Ldap server,
-        ///     this method attempts to reconnect to the server. If the object
-        ///     has already authenticated, the old authentication is discarded.
-        /// </summary>
-        /// <param name="version">
-        ///     The Ldap protocol version, use Ldap_V3.
-        ///     Ldap_V2 is not supported.
-        /// </param>
-        /// <param name="dn">
-        ///     If non-null and non-empty, specifies that the
-        ///     connection and all operations through it should
-        ///     be authenticated with dn as the distinguished
-        ///     name.
-        /// </param>
-        /// <param name="passwd">
-        ///     If non-null and non-empty, specifies that the
-        ///     connection and all operations through it should
-        ///     be authenticated with dn as the distinguished
-        ///     name and passwd as password.
-        /// </param>
-        /// <param name="queue">
-        ///     Handler for messages returned from a server in
-        ///     response to this request. If it is null, a
-        ///     queue object is created internally.
-        /// </param>
-        /// <exception>
-        ///     LdapException A general exception which includes an error
-        ///     message and an Ldap error code.
-        /// </exception>
-        public Task<LdapResponseQueue> BindAsync(int version, string dn, byte[] passwd, LdapResponseQueue queue)
-        {
-            return BindAsync(version, dn, passwd, queue, _defSearchCons);
-        }
-
-        /// <summary>
-        ///     Asynchronously authenticates to the Ldap server (that the object is
-        ///     currently connected to) using the specified name, password, Ldap
-        ///     version, queue, and constraints.
-        ///     If the object has been disconnected from an Ldap server,
-        ///     this method attempts to reconnect to the server. If the object
-        ///     had already authenticated, the old authentication is discarded.
-        /// </summary>
-        /// <param name="version">
-        ///     The Ldap protocol version, use Ldap_V3.
-        ///     Ldap_V2 is not supported.
-        /// </param>
-        /// <param name="dn">
-        ///     If non-null and non-empty, specifies that the
-        ///     connection and all operations through it should
-        ///     be authenticated with dn as the distinguished
-        ///     name.
-        /// </param>
-        /// <param name="passwd">
-        ///     If non-null and non-empty, specifies that the
-        ///     connection and all operations through it should
-        ///     be authenticated with dn as the distinguished
-        ///     name and passwd as password.
-        /// </param>
-        /// <param name="queue">
-        ///     Handler for messages returned from a server in
-        ///     response to this request. If it is null, a
-        ///     queue object is created internally.
-        /// </param>
-        /// <param name="cons">
-        ///     Constraints specific to the operation.
-        /// </param>
-        /// <exception>
-        ///     LdapException A general exception which includes an error
-        ///     message and an Ldap error code.
-        /// </exception>
-        public async Task<LdapResponseQueue> BindAsync(int version, string dn, byte[] passwd, LdapResponseQueue queue,
-            LdapConstraints cons)
-        {
-            if (cons == null)
-            {
-                cons = _defSearchCons;
-            }
-
-            if (dn == null)
-            {
-                dn = string.Empty;
-            }
-            else
-            {
-                dn = dn.Trim();
-            }
-
-            if (passwd == null)
-            {
-                passwd = new byte[] { };
-            }
-
-            var anonymous = false;
-            if (passwd.Length == 0)
-            {
-                anonymous = true; // anonymous, passwd length zero with simple bind
-                dn = string.Empty; // set to null if anonymous
-            }
-
-            LdapMessage msg = new LdapBindRequest(version, dn, passwd, cons.GetControls());
-
-            var msgId = msg.MessageId;
-            var bindProps = new BindProperties(version, dn, "simple", anonymous, null);
-
-            // For bind requests, if not connected, attempt to reconnect
-            if (!Connection.Connected)
-            {
-                if (Connection.Host != null)
-                {
-                    await Connection.ConnectAsync(Connection.Host, Connection.Port);
-                }
-                else
-                {
-                    throw new LdapException(ExceptionMessages.ConnectionImpossible, LdapException.ConnectError, null);
-                }
-            }
-
-            // The semaphore is released when the bind response is queued.
-            Connection.AcquireWriteSemaphore(msgId);
-
-            return await SendRequestToServerAsync(msg, cons.TimeLimit, queue, bindProps);
-        }
-
-        // *************************************************************************
-        // compare methods
-        // *************************************************************************
-
-        /// <summary>
-        ///     Synchronously checks to see if an entry contains an attribute
-        ///     with a specified value.
-        /// </summary>
-        /// <param name="dn">
-        ///     The distinguished name of the entry to use in the
-        ///     comparison.
-        /// </param>
-        /// <param name="attr">
-        ///     The attribute to compare against the entry. The
-        ///     method checks to see if the entry has an
-        ///     attribute with the same name and value as this
-        ///     attribute.
-        /// </param>
-        /// <returns>
-        ///     True if the entry has the value,
-        ///     and false if the entry does not
-        ///     have the value or the attribute.
-        /// </returns>
-        /// <exception>
-        ///     LdapException A general exception which includes an error
-        ///     message and an Ldap error code.
-        /// </exception>
-        public Task<bool> CompareAsync(string dn, LdapAttribute attr)
-        {
-            return CompareAsync(dn, attr, _defSearchCons);
-        }
-
-        /// <summary>
-        ///     Synchronously checks to see if an entry contains an attribute with a
-        ///     specified value, using the specified constraints.
-        /// </summary>
-        /// <param name="dn">
-        ///     The distinguished name of the entry to use in the
-        ///     comparison.
-        /// </param>
-        /// <param name="attr">
-        ///     The attribute to compare against the entry. The
-        ///     method checks to see if the entry has an
-        ///     attribute with the same name and value as this
-        ///     attribute.
-        /// </param>
-        /// <param name="cons">
-        ///     Constraints specific to the operation.
-        /// </param>
-        /// <returns>
-        ///     True if the entry has the value,
-        ///     and false if the entry does not
-        ///     have the value or the attribute.
-        /// </returns>
-        /// <exception>
-        ///     LdapException A general exception which includes an error
-        ///     message and an Ldap error code.
-        /// </exception>
-        public async Task<bool> CompareAsync(string dn, LdapAttribute attr, LdapConstraints cons)
-        {
-            var ret = false;
-
-            var queue = await CompareAsync(dn, attr, null, cons);
-
-            var res = (LdapResponse)queue.GetResponse();
-
-            // Set local copy of responseControls synchronously - if there were any
-            lock (_responseCtlSemaphore)
-            {
-                _responseCtls = res.Controls;
-            }
-
-            if (res.ResultCode == LdapException.CompareTrue)
-            {
-                ret = true;
-            }
-            else if (res.ResultCode == LdapException.CompareFalse)
-            {
-                ret = false;
-            }
-            else
-            {
-                await ChkResultCodeAsync(queue, cons, res);
-            }
-
-            return ret;
-        }
-
-        /// <summary>
-        ///     Asynchronously compares an attribute value with one in the directory,
-        ///     using the specified queue.
-        ///     Please note that a successful completion of this command results in
-        ///     one of two status codes: LdapException.COMPARE_TRUE if the entry
-        ///     has the value, and LdapException.COMPARE_FALSE if the entry
-        ///     does not have the value or the attribute.
-        /// </summary>
-        /// <param name="dn">
-        ///     The distinguished name of the entry containing an
-        ///     attribute to compare.
-        /// </param>
-        /// <param name="attr">
-        ///     An attribute to compare.
-        /// </param>
-        /// <param name="queue">
-        ///     The queue for messages returned from a server in
-        ///     response to this request. If it is null, a
-        ///     queue object is created internally.
-        /// </param>
-        /// <exception>
-        ///     LdapException A general exception which includes an error
-        ///     message and an Ldap error code.
-        /// </exception>
-        /// <seealso cref="LdapException.CompareTrue">
-        /// </seealso>
-        /// <seealso cref="LdapException.CompareFalse">
-        /// </seealso>
-        public Task<LdapResponseQueue> CompareAsync(string dn, LdapAttribute attr, LdapResponseQueue queue)
-        {
-            return CompareAsync(dn, attr, queue, _defSearchCons);
-        }
-
-        /// <summary>
-        ///     Asynchronously compares an attribute value with one in the directory,
-        ///     using the specified queue and contraints.
-        ///     Please note that a successful completion of this command results in
-        ///     one of two status codes: LdapException.COMPARE_TRUE if the entry
-        ///     has the value, and LdapException.COMPARE_FALSE if the entry
-        ///     does not have the value or the attribute.
-        /// </summary>
-        /// <param name="dn">
-        ///     The distinguished name of the entry containing an
-        ///     attribute to compare.
-        /// </param>
-        /// <param name="attr">
-        ///     An attribute to compare.
-        /// </param>
-        /// <param name="queue">
-        ///     Handler for messages returned from a server in
-        ///     response to this request. If it is null, a
-        ///     queue object is created internally.
-        /// </param>
-        /// <param name="cons">
-        ///     Constraints specific to the operation.
-        /// </param>
-        /// <exception>
-        ///     LdapException A general exception which includes an error
-        ///     message and an Ldap error code.
-        /// </exception>
-        /// <seealso cref="LdapException.CompareTrue">
-        /// </seealso>
-        /// <seealso cref="LdapException.CompareFalse">
-        /// </seealso>
-        public Task<LdapResponseQueue> CompareAsync(string dn, LdapAttribute attr, LdapResponseQueue queue,
-            LdapConstraints cons)
-        {
-            if (attr.Size() != 1)
-            {
-                throw new ArgumentException("compare: Exactly one value " + "must be present in the LdapAttribute");
-            }
-
-            if (dn == null)
-            {
-                // Invalid parameter
-                throw new ArgumentException("compare: DN cannot be null");
-            }
-
-            if (cons == null)
-            {
-                cons = _defSearchCons;
-            }
-
-            LdapMessage msg = new LdapCompareRequest(dn, attr.Name, attr.ByteValue, cons.GetControls());
-
-            return SendRequestToServerAsync(msg, cons.TimeLimit, queue, null);
-        }
-
-        /// <summary>
-        ///     Asynchronously deletes the entry with the specified distinguished name
-        ///     from the directory and returns the results to the specified queue.
-        ///     Note: A Delete operation will not remove an entry that contains
-        ///     subordinate entries, nor will it dereference alias entries.
-        /// </summary>
-        /// <param name="dn">
-        ///     The distinguished name of the entry to modify.
-        /// </param>
-        /// <param name="queue">
-        ///     The queue for messages returned from a server in
-        ///     response to this request. If it is null, a
-        ///     queue object is created internally.
-        /// </param>
-        /// <exception>
-        ///     LdapException A general exception which includes an error
-        ///     message and an Ldap error code.
-        /// </exception>
-        public Task<LdapResponseQueue> DeleteAsync(string dn, LdapResponseQueue queue)
-        {
-            return DeleteAsync(dn, queue, _defSearchCons);
-        }
-
-        /// <summary>
-        ///     Asynchronously deletes the entry with the specified distinguished name
-        ///     from the directory, using the specified contraints and queue.
-        ///     Note: A Delete operation will not remove an entry that contains
-        ///     subordinate entries, nor will it dereference alias entries.
-        /// </summary>
-        /// <param name="dn">
-        ///     The distinguished name of the entry to delete.
-        /// </param>
-        /// <param name="queue">
-        ///     The queue for messages returned from a server in
-        ///     response to this request. If it is null, a
-        ///     queue object is created internally.
-        /// </param>
-        /// <param name="cons">
-        ///     The constraints specific to the operation.
-        /// </param>
-        /// <exception>
-        ///     LdapException A general exception which includes an error
-        ///     message and an Ldap error code.
-        /// </exception>
-        public Task<LdapResponseQueue> DeleteAsync(string dn, LdapResponseQueue queue, LdapConstraints cons)
-        {
-            if (dn == null)
-            {
-                // Invalid DN parameter
-                throw new ArgumentException(ExceptionMessages.DnParamError);
-            }
-
-            if (cons == null)
-            {
-                cons = _defSearchCons;
-            }
-
-            LdapMessage msg = new LdapDeleteRequest(dn, cons.GetControls());
-
-            return SendRequestToServerAsync(msg, cons.TimeLimit, queue, null);
-        }
-
-        /// <summary>
-        ///     Synchronously disconnect from the server.
-        /// </summary>
-        /// <param name="how">
-        ///     true if application call disconnect API, false if finalize.
-        /// </param>
-        private void DisconnectImpl()
-        {
-            // disconnect doesn't affect other clones
-            // If not a clone, destroys connection
-            Connection = Connection.DestroyClone();
-        }
-
-        /*
-        * Asynchronous Ldap extended request
-        */
-
-        /// <summary>
-        ///     Provides an asynchronous means to access extended, non-mandatory
-        ///     operations offered by a particular Ldapv3 compliant server.
-        /// </summary>
-        /// <param name="op">
-        ///     The object which contains (1) an identifier of an extended
-        ///     operation which should be recognized by the particular Ldap
-        ///     server this client is connected to and (2) an
-        ///     operation-specific sequence of octet strings
-        ///     or BER-encoded values.
-        /// </param>
-        /// <param name="queue">
-        ///     The queue for messages returned from a server in
-        ///     response to this request. If it is null, a queue
-        ///     object is created internally.
-        /// </param>
-        /// <returns>
-        ///     An operation-specific object, containing an ID and either an octet
-        ///     string or BER-encoded values.
-        /// </returns>
-        /// <exception>
-        ///     LdapException A general exception which includes an error
-        ///     message and an Ldap error code.
-        /// </exception>
-        public Task<LdapResponseQueue> ExtendedOperationAsync(LdapExtendedOperation op, LdapResponseQueue queue)
-        {
-            return ExtendedOperationAsync(op, _defSearchCons, queue);
-        }
-
-        /*
-        *  Asynchronous Ldap extended request with SearchConstraints
-        */
-
-        /// <summary>
-        ///     Provides an asynchronous means to access extended, non-mandatory
-        ///     operations offered by a particular Ldapv3 compliant server.
-        /// </summary>
-        /// <param name="op">
-        ///     The object which contains (1) an identifier of an extended
-        ///     operation which should be recognized by the particular Ldap
-        ///     server this client is connected to and (2) an operation-
-        ///     specific sequence of octet strings or BER-encoded values.
-        /// </param>
-        /// <param name="queue">
-        ///     The queue for messages returned from a server in
-        ///     response to this request. If it is null, a queue
-        ///     object is created internally.
-        /// </param>
-        /// <param name="cons">
-        ///     The constraints specific to this operation.
-        /// </param>
-        /// <returns>
-        ///     An operation-specific object, containing an ID and either an
-        ///     octet string or BER-encoded values.
-        /// </returns>
-        /// <exception>
-        ///     LdapException A general exception which includes an error
-        ///     message and an Ldap error code.
-        /// </exception>
-        public Task<LdapResponseQueue> ExtendedOperationAsync(LdapExtendedOperation op, LdapConstraints cons,
-            LdapResponseQueue queue)
-        {
-            // Use default constraints if none-specified
-            if (cons == null)
-            {
-                cons = _defSearchCons;
-            }
-
-            var msg = MakeExtendedOperation(op, cons);
-            return SendRequestToServerAsync(msg, cons.TimeLimit, queue, null);
-        }
-
-        /// <summary>
-        ///     Formulates the extended operation, constraints into an
-        ///     LdapMessage and returns the LdapMessage.  This is used by
-        ///     extendedOperation and startTLS which needs the LdapMessage to
-        ///     get the MessageID.
-        /// </summary>
-        internal LdapMessage MakeExtendedOperation(LdapExtendedOperation op, LdapConstraints cons)
-        {
-            // Use default constraints if none-specified
-            if (cons == null)
-            {
-                cons = _defSearchCons;
-            }
-
-            // error check the parameters
-            if (op.GetId() == null)
-            {
-                // Invalid extended operation parameter, no OID specified
-                throw new ArgumentException(ExceptionMessages.OpParamError);
-            }
-
-            return new LdapExtendedRequest(op, cons.GetControls());
-        }
-
-        /// <summary>
-        ///     Asynchronously makes a single change to an existing entry in the
-        ///     directory.
-        ///     For example, this modify method can change the value of an attribute,
-        ///     add a new attribute value, or remove an existing attribute value.
-        ///     The LdapModification object specifies both the change to be made and
-        ///     the LdapAttribute value to be changed.
-        ///     If the request fails with {@link LdapException.CONNECT_ERROR},
-        ///     it is indeterminate whether or not the server made the modification.
-        /// </summary>
-        /// <param name="dn">
-        ///     Distinguished name of the entry to modify.
-        /// </param>
-        /// <param name="mod">
-        ///     A single change to be made to the entry.
-        /// </param>
-        /// <param name="queue">
-        ///     Handler for messages returned from a server in
-        ///     response to this request. If it is null, a
-        ///     queue object is created internally.
-        /// </param>
-        /// <exception>
-        ///     LdapException A general exception which includes an error
-        ///     message and an Ldap error code.
-        /// </exception>
-        public Task<LdapResponseQueue> ModifyAsync(string dn, LdapModification mod, LdapResponseQueue queue)
-        {
-            return ModifyAsync(dn, mod, queue, _defSearchCons);
-        }
-
-        /// <summary>
-        ///     Asynchronously makes a single change to an existing entry in the
-        ///     directory, using the specified constraints and queue.
-        ///     For example, this modify method can change the value of an attribute,
-        ///     add a new attribute value, or remove an existing attribute value.
-        ///     The LdapModification object specifies both the change to be made
-        ///     and the LdapAttribute value to be changed.
-        ///     If the request fails with {@link LdapException.CONNECT_ERROR},
-        ///     it is indeterminate whether or not the server made the modification.
-        /// </summary>
-        /// <param name="dn">
-        ///     Distinguished name of the entry to modify.
-        /// </param>
-        /// <param name="mod">
-        ///     A single change to be made to the entry.
-        /// </param>
-        /// <param name="queue">
-        ///     Handler for messages returned from a server in
-        ///     response to this request. If it is null, a
-        ///     queue object is created internally.
-        /// </param>
-        /// <param name="cons">
-        ///     Constraints specific to the operation.
-        /// </param>
-        /// <exception>
-        ///     LdapException A general exception which includes an error
-        ///     message and an Ldap error code.
-        /// </exception>
-        public Task<LdapResponseQueue> ModifyAsync(string dn, LdapModification mod, LdapResponseQueue queue,
-            LdapConstraints cons)
-        {
-            var mods = new LdapModification[1];
-            mods[0] = mod;
-            return ModifyAsync(dn, mods, queue, cons);
-        }
-
-        /// <summary>
-        ///     Asynchronously makes a set of changes to an existing entry in the
-        ///     directory.
-        ///     For example, this modify method can change attribute values, add new
-        ///     attribute values, or remove existing attribute values.
-        ///     Because the server applies all changes in an LdapModification array
-        ///     atomically, the application can expect that no changes
-        ///     have been performed if an error is returned.
-        ///     If the request fails with {@link LdapException.CONNECT_ERROR},
-        ///     it is indeterminate whether or not the server made the modifications.
-        /// </summary>
-        /// <param name="dn">
-        ///     The distinguished name of the entry to modify.
-        /// </param>
-        /// <param name="mods">
-        ///     The changes to be made to the entry.
-        /// </param>
-        /// <param name="queue">
-        ///     The queue for messages returned from a server in
-        ///     response to this request. If it is null, a
-        ///     queue object is created internally.
-        /// </param>
-        /// <exception>
-        ///     LdapException A general exception which includes an error
-        ///     message and an Ldap error code.
-        /// </exception>
-        public Task<LdapResponseQueue> ModifyAsync(string dn, LdapModification[] mods, LdapResponseQueue queue)
-        {
-            return ModifyAsync(dn, mods, queue, _defSearchCons);
-        }
-
-        /// <summary>
-        ///     Asynchronously makes a set of changes to an existing entry in the
-        ///     directory, using the specified constraints and queue.
-        ///     For example, this modify method can change attribute values, add new
-        ///     attribute values, or remove existing attribute values.
-        ///     Because the server applies all changes in an LdapModification array
-        ///     atomically, the application can expect that no changes
-        ///     have been performed if an error is returned.
-        ///     If the request fails with {@link LdapException.CONNECT_ERROR},
-        ///     it is indeterminate whether or not the server made the modifications.
-        /// </summary>
-        /// <param name="dn">
-        ///     The distinguished name of the entry to modify.
-        /// </param>
-        /// <param name="mods">
-        ///     The changes to be made to the entry.
-        /// </param>
-        /// <param name="queue">
-        ///     The queue for messages returned from a server in
-        ///     response to this request. If it is null, a
-        ///     queue object is created internally.
-        /// </param>
-        /// <param name="cons">
-        ///     Constraints specific to the operation.
-        /// </param>
-        /// <exception>
-        ///     LdapException A general exception which includes an error
-        ///     message and an Ldap error code.
-        /// </exception>
-        public Task<LdapResponseQueue> ModifyAsync(string dn, LdapModification[] mods, LdapResponseQueue queue,
-            LdapConstraints cons)
-        {
-            if (dn == null)
-            {
-                // Invalid DN parameter
-                throw new ArgumentException(ExceptionMessages.DnParamError);
-            }
-
-            if (cons == null)
-            {
-                cons = _defSearchCons;
-            }
-
-            LdapMessage msg = new LdapModifyRequest(dn, mods, cons.GetControls());
-
-            return SendRequestToServerAsync(msg, cons.TimeLimit, queue, null);
-        }
-
-        /// <summary>
-        ///     Synchronously reads the entry specified by the Ldap URL.
-        ///     When this read method is called, a new connection is created
-        ///     automatically, using the host and port specified in the URL. After
-        ///     finding the entry, the method closes the connection (in other words,
-        ///     it disconnects from the Ldap server).
-        ///     If the URL specifies a filter and scope, they are not used. Of the
-        ///     information specified in the URL, this method only uses the Ldap host
-        ///     name and port number, the base distinguished name (DN), and the list
-        ///     of attributes to return.
-        /// </summary>
-        /// <param name="toGet">
-        ///     Ldap URL specifying the entry to read.
-        /// </param>
-        /// <returns>
-        ///     The entry specified by the base DN.
-        /// </returns>
-        /// <exception>
-        ///     LdapException if the object was not found.
-        /// </exception>
-        public static Task<LdapEntry> ReadAsync(LdapUrl toGet)
-        {
-            return ReadAsync(toGet, null);
-        }
-
-        /// <summary>
-        ///     Synchronously reads the entry specified by the Ldap URL, using the
-        ///     specified constraints.
-        ///     When this method is called, a new connection is created
-        ///     automatically, using the host and port specified in the URL. After
-        ///     finding the entry, the method closes the connection (in other words,
-        ///     it disconnects from the Ldap server).
-        ///     If the URL specifies a filter and scope, they are not used. Of the
-        ///     information specified in the URL, this method only uses the Ldap host
-        ///     name and port number, the base distinguished name (DN), and the list
-        ///     of attributes to return.
-        /// </summary>
-        /// <returns>
-        ///     The entry specified by the base DN.
-        /// </returns>
-        /// <param name="toGet">
-        ///     Ldap URL specifying the entry to read.
-        /// </param>
-        /// <param name="cons">
-        ///     Constraints specific to the operation.
-        /// </param>
-        /// <exception>
-        ///     LdapException if the object was not found.
-        /// </exception>
-        public static async Task<LdapEntry> ReadAsync(LdapUrl toGet, LdapSearchConstraints cons)
-        {
-            using (var lconn = new LdapConnection())
-            {
-                await lconn.ConnectAsync(toGet.Host, toGet.Port);
-                return await lconn.ReadAsync(toGet.GetDn(), toGet.AttributeArray, cons);
-            }
-        }
-
-        /*
-        * rename
-        */
-
-        /// <summary>
-        ///     Asynchronously renames an existing entry in the directory.
-        /// </summary>
-        /// <param name="dn">
-        ///     The current distinguished name of the entry.
-        /// </param>
-        /// <param name="newRdn">
-        ///     The new relative distinguished name for the entry.
-        /// </param>
-        /// <param name="deleteOldRdn">
-        ///     If true, the old name is not retained as an
-        ///     attribute value. If false, the old name is
-        ///     retained as an attribute value.
-        /// </param>
-        /// <param name="queue">
-        ///     The queue for messages returned from a server in
-        ///     response to this request. If it is null, a
-        ///     queue object is created internally.
-        /// </param>
-        /// <exception>
-        ///     LdapException A general exception which includes an error
-        ///     message and an Ldap error code.
-        /// </exception>
-        public Task<LdapResponseQueue> RenameAsync(string dn, string newRdn, bool deleteOldRdn, LdapResponseQueue queue)
-        {
-            return RenameAsync(dn, newRdn, deleteOldRdn, queue, _defSearchCons);
-        }
-
-        /// <summary>
-        ///     Asynchronously renames an existing entry in the directory, using the
-        ///     specified constraints.
-        /// </summary>
-        /// <param name="dn">
-        ///     The current distinguished name of the entry.
-        /// </param>
-        /// <param name="newRdn">
-        ///     The new relative distinguished name for the entry.
-        /// </param>
-        /// <param name="deleteOldRdn">
-        ///     If true, the old name is not retained as an
-        ///     attribute value. If false, the old name is
-        ///     retained as an attribute value.
-        /// </param>
-        /// <param name="queue">
-        ///     The queue for messages returned from a server in
-        ///     response to this request. If it is null, a
-        ///     queue object is created internally.
-        /// </param>
-        /// <param name="cons">
-        ///     The constraints specific to the operation.
-        /// </param>
-        /// <exception>
-        ///     LdapException A general exception which includes an error
-        ///     message and an Ldap error code.
-        /// </exception>
-        public Task<LdapResponseQueue> RenameAsync(string dn, string newRdn, bool deleteOldRdn, LdapResponseQueue queue,
-            LdapConstraints cons)
-        {
-            return RenameAsync(dn, newRdn, null, deleteOldRdn, queue, cons);
-        }
-
-        /// <summary>
-        ///     Asynchronously renames an existing entry in the directory, possibly
-        ///     repositioning the entry in the directory.
-        /// </summary>
-        /// <param name="dn">
-        ///     The current distinguished name of the entry.
-        /// </param>
-        /// <param name="newRdn">
-        ///     The new relative distinguished name for the entry.
-        /// </param>
-        /// <param name="newParentdn">
-        ///     The distinguished name of an existing entry which
-        ///     is to be the new parent of the entry.
-        /// </param>
-        /// <param name="deleteOldRdn">
-        ///     If true, the old name is not retained as an
-        ///     attribute value. If false, the old name is
-        ///     retained as an attribute value.
-        /// </param>
-        /// <param name="queue">
-        ///     The queue for messages returned from a server in
-        ///     response to this request. If it is null, a
-        ///     queue object is created internally.
-        /// </param>
-        /// <exception>
-        ///     LdapException A general exception which includes an error
-        ///     message and an Ldap error code.
-        /// </exception>
-        public Task<LdapResponseQueue> RenameAsync(string dn, string newRdn, string newParentdn, bool deleteOldRdn,
-            LdapResponseQueue queue)
-        {
-            return RenameAsync(dn, newRdn, newParentdn, deleteOldRdn, queue, _defSearchCons);
-        }
-
-        /// <summary>
-        ///     Asynchronously renames an existing entry in the directory, using the
-        ///     specified constraints and possibly repositioning the entry in the
-        ///     directory.
-        /// </summary>
-        /// <param name="dn">
-        ///     The current distinguished name of the entry.
-        /// </param>
-        /// <param name="newRdn">
-        ///     The new relative distinguished name for the entry.
-        /// </param>
-        /// <param name="newParentdn">
-        ///     The distinguished name of an existing entry which
-        ///     is to be the new parent of the entry.
-        /// </param>
-        /// <param name="deleteOldRdn">
-        ///     If true, the old name is not retained as an
-        ///     attribute value. If false, the old name is
-        ///     retained as an attribute value.
-        /// </param>
-        /// <param name="queue">
-        ///     The queue for messages returned from a server in
-        ///     response to this request. If it is null, a
-        ///     queue object is created internally.
-        /// </param>
-        /// <param name="cons">
-        ///     The constraints specific to the operation.
-        /// </param>
-        /// <exception>
-        ///     LdapException A general exception which includes an error
-        ///     message and an Ldap error code.
-        /// </exception>
-        public Task<LdapResponseQueue> RenameAsync(string dn, string newRdn, string newParentdn, bool deleteOldRdn,
-            LdapResponseQueue queue, LdapConstraints cons)
-        {
-            if (dn == null || newRdn == null)
-            {
-                // Invalid DN or RDN parameter
-                throw new ArgumentException(ExceptionMessages.RdnParamError);
-            }
-
-            if (cons == null)
-            {
-                cons = _defSearchCons;
-            }
-
-            LdapMessage msg = new LdapModifyDnRequest(dn, newRdn, newParentdn, deleteOldRdn, cons.GetControls());
-
-            return SendRequestToServerAsync(msg, cons.TimeLimit, queue, null);
-        }
-
-        /// <summary>
-        ///     Asynchronously performs the search specified by the parameters.
-        /// </summary>
-        /// <param name="base">
-        ///     The base distinguished name to search from.
-        /// </param>
-        /// <param name="scope">
-        ///     The scope of the entries to search. The following
-        ///     are the valid options:.
-        ///     <ul>
-        ///         <li>SCOPE_BASE - searches only the base DN</li>
-        ///         <li>SCOPE_ONE - searches only entries under the base DN</li>
-        ///         <li>
-        ///             SCOPE_SUB - searches the base DN and all entries
-        ///             within its subtree
-        ///         </li>
-        ///     </ul>
-        /// </param>
-        /// <param name="filter">
-        ///     Search filter specifying the search criteria.
-        /// </param>
-        /// <param name="attrs">
-        ///     Names of attributes to retrieve.
-        /// </param>
-        /// <param name="typesOnly">
-        ///     If true, returns the names but not the values of
-        ///     the attributes found.  If false, returns the
-        ///     names and values for attributes found.
-        /// </param>
-        /// <param name="queue">
-        ///     Handler for messages returned from a server in
-        ///     response to this request. If it is null, a
-        ///     queue object is created internally.
-        /// </param>
-        /// <exception>
-        ///     LdapException A general exception which includes an error
-        ///     message and an Ldap error code.
-        /// </exception>
-        public Task<LdapSearchQueue> SearchAsync(string @base, int scope, string filter, string[] attrs, bool typesOnly,
-            LdapSearchQueue queue)
-        {
-            return SearchAsync(@base, scope, filter, attrs, typesOnly, queue, _defSearchCons);
-        }
-
-        /// <summary>
-        ///     Asynchronously performs the search specified by the parameters,
-        ///     also allowing specification of constraints for the search (such
-        ///     as the maximum number of entries to find or the maximum time to
-        ///     wait for search results).
-        /// </summary>
-        /// <param name="base">
-        ///     The base distinguished name to search from.
-        /// </param>
-        /// <param name="scope">
-        ///     The scope of the entries to search. The following
-        ///     are the valid options:.
-        ///     <ul>
-        ///         <li>SCOPE_BASE - searches only the base DN</li>
-        ///         <li>SCOPE_ONE - searches only entries under the base DN</li>
-        ///         <li>
-        ///             SCOPE_SUB - searches the base DN and all entries
-        ///             within its subtree
-        ///         </li>
-        ///     </ul>
-        /// </param>
-        /// <param name="filter">
-        ///     The search filter specifying the search criteria.
-        /// </param>
-        /// <param name="attrs">
-        ///     The names of attributes to retrieve.
-        /// </param>
-        /// <param name="typesOnly">
-        ///     If true, returns the names but not the values of
-        ///     the attributes found.  If false, returns the
-        ///     names and values for attributes found.
-        /// </param>
-        /// <param name="queue">
-        ///     The queue for messages returned from a server in
-        ///     response to this request. If it is null, a
-        ///     queue object is created internally.
-        /// </param>
-        /// <param name="cons">
-        ///     The constraints specific to the search.
-        /// </param>
-        /// <exception>
-        ///     LdapException A general exception which includes an error
-        ///     message and an Ldap error code.
-        /// </exception>
-        public async Task<LdapSearchQueue> SearchAsync(string @base, int scope, string filter, string[] attrs, bool typesOnly,
-            LdapSearchQueue queue, LdapSearchConstraints cons)
-        {
-            if (filter == null)
-            {
-                filter = "objectclass=*";
-            }
-
-            if (cons == null)
-            {
-                cons = _defSearchCons;
-            }
-
-            LdapMessage msg = new LdapSearchRequest(@base, scope, filter, attrs, cons.Dereference, cons.MaxResults,
-                cons.ServerTimeLimit, typesOnly, cons.GetControls());
-            MessageAgent agent;
-            var myqueue = queue;
-            if (myqueue == null)
-            {
-                agent = new MessageAgent();
-                myqueue = new LdapSearchQueue(agent);
-            }
-            else
-            {
-                agent = queue.MessageAgent;
-            }
-
-            await agent.SendMessageAsync(Connection, msg, cons.TimeLimit, null);
-            return myqueue;
-        }
-
-        /*
-        * Ldap URL search
-        */
-
-        /// <summary>
-        ///     Synchronously performs the search specified by the Ldap URL, returning
-        ///     an enumerable LdapSearchResults object.
-        /// </summary>
-        /// <param name="toGet">
-        ///     The Ldap URL specifying the entry to read.
-        /// </param>
-        /// <exception>
-        ///     LdapException A general exception which includes an error
-        ///     message and an Ldap error code.
-        /// </exception>
-        public static Task<ILdapSearchResults> SearchAsync(LdapUrl toGet)
-        {
-            // Get a clone of default search constraints, method alters batchSize
-            return SearchAsync(toGet, null);
-        }
-
-        /*
-        * Ldap URL search
-        */
-
-        /// <summary>
-        ///     Synchronously perfoms the search specified by the Ldap URL, using
-        ///     the specified search constraints (such as the maximum number of
-        ///     entries to find or the maximum time to wait for search results).
-        ///     When this method is called, a new connection is created
-        ///     automatically, using the host and port specified in the URL. After
-        ///     all search results have been received from the server, the method
-        ///     closes the connection (in other words, it disconnects from the Ldap
-        ///     server).
-        ///     As part of the search constraints, a choice can be made as to whether
-        ///     to have the results delivered all at once or in smaller batches. If
-        ///     the results are to be delivered in smaller batches, each iteration
-        ///     blocks only until the next batch of results is returned.
-        /// </summary>
-        /// <param name="toGet">
-        ///     Ldap URL specifying the entry to read.
-        /// </param>
-        /// <param name="cons">
-        ///     The constraints specific to the search.
-        /// </param>
-        /// <exception>
-        ///     LdapException A general exception which includes an error
-        ///     message and an Ldap error code.
-        /// </exception>
-        public static async Task<ILdapSearchResults> SearchAsync(LdapUrl toGet, LdapSearchConstraints cons)
-        {
-            using (var lconn = new LdapConnection())
-            {
-                await lconn.ConnectAsync(toGet.Host, toGet.Port);
-                if (cons == null)
-                {
-                    // This is a clone, so we already have our own copy
-                    cons = lconn.SearchConstraints;
-                }
-                else
-                {
-                    // get our own copy of user's constraints because we modify it
-                    cons = (LdapSearchConstraints)cons.Clone();
-                }
-
-                cons.BatchSize = 0; // Must wait until all results arrive
-                return await lconn.SearchAsync(toGet.GetDn(), toGet.Scope, toGet.Filter, toGet.AttributeArray, false,
-                    cons);
-            }
-        }
-
-        /// <summary>
-        ///     Sends an Ldap request to a directory server.
-        ///     The specified the Ldap request is sent to the directory server
-        ///     associated with this connection using default constraints. An Ldap
-        ///     request object is a subclass {@link LdapMessage} with the operation
-        ///     type set to one of the request types. You can build a request by using
-        ///     the request classes found in this package
-        ///     You should note that, since Ldap requests sent to the server
-        ///     using sendRequest are asynchronous, automatic referral following
-        ///     does not apply to these requests.
-        /// </summary>
-        /// <param name="request">
-        ///     The Ldap request to send to the directory server.
-        /// </param>
-        /// <param name="queue">
-        ///     The queue for messages returned from a server in
-        ///     response to this request. If it is null, a
-        ///     queue object is created internally.
-        /// </param>
-        /// <exception>
-        ///     LdapException A general exception which includes an error
-        ///     message and an Ldap error code.
-        /// </exception>
-        /// <seealso cref="LdapMessage.Type">
-        /// </seealso>
-        /// <seealso cref="RfcLdapMessage.IsRequest">
-        /// </seealso>
-        public Task<LdapMessageQueue> SendRequestAsync(LdapMessage request, LdapMessageQueue queue)
-        {
-            return SendRequestAsync(request, queue, null);
-        }
-
-        /// <summary>
-        ///     Sends an Ldap request to a directory server.
-        ///     The specified the Ldap request is sent to the directory server
-        ///     associated with this connection. An Ldap request object is an
-        ///     {@link LdapMessage} with the operation type set to one of the request
-        ///     types. You can build a request by using the request classes found in this
-        ///     package
-        ///     You should note that, since Ldap requests sent to the server
-        ///     using sendRequest are asynchronous, automatic referral following
-        ///     does not apply to these requests.
-        /// </summary>
-        /// <param name="request">
-        ///     The Ldap request to send to the directory server.
-        /// </param>
-        /// <param name="queue">
-        ///     The queue for messages returned from a server in
-        ///     response to this request. If it is null, a
-        ///     queue object is created internally.
-        /// </param>
-        /// <param name="cons">
-        ///     The constraints that apply to this request.
-        /// </param>
-        /// <exception>
-        ///     LdapException A general exception which includes an error
-        ///     message and an Ldap error code.
-        /// </exception>
-        /// <seealso cref="LdapMessage.Type">
-        /// </seealso>
-        /// <seealso cref="RfcLdapMessage.IsRequest">
-        /// </seealso>
-        public async Task<LdapMessageQueue> SendRequestAsync(LdapMessage request, LdapMessageQueue queue, LdapConstraints cons)
-        {
-            if (!request.Request)
-            {
-                throw new Exception("Object is not a request message");
-            }
-
-            if (cons == null)
-            {
-                cons = _defSearchCons;
-            }
-
-            // Get the correct queue for a search request
-            MessageAgent agent;
-            var myqueue = queue;
-            if (myqueue == null)
-            {
-                agent = new MessageAgent();
-                if (request.Type == LdapMessage.SearchRequest)
-                {
-                    myqueue = new LdapSearchQueue(agent);
-                }
-                else
-                {
-                    myqueue = new LdapResponseQueue(agent);
-                }
-            }
-            else
-            {
-                agent = queue.MessageAgent;
-            }
-
-            await agent.SendMessageAsync(Connection, request, cons.TimeLimit, null);
-
-            return myqueue;
-        }
-
-        // *************************************************************************
-        // helper methods
-        // *************************************************************************
-
-        /// <summary>
-        ///     Locates the appropriate message agent and sends
-        ///     the Ldap request to a directory server.
-        /// </summary>
-        /// <param name="msg">
-        ///     the message to send.
-        /// </param>
-        /// <param name="timeout">
-        ///     the timeout value.
-        /// </param>
-        /// <param name="queue">
-        ///     the response queue or null.
-        /// </param>
-        /// <returns>
-        ///     the LdapResponseQueue for this request.
-        /// </returns>
-        /// <exception>
-        ///     LdapException A general exception which includes an error
-        ///     message and an Ldap error code.
-        /// </exception>
-        private async Task<LdapResponseQueue> SendRequestToServerAsync(LdapMessage msg, int timeout, LdapResponseQueue queue,
-            BindProperties bindProps)
-        {
-            MessageAgent agent;
-            if (queue == null)
-            {
-                agent = new MessageAgent();
-                queue = new LdapResponseQueue(agent);
-            }
-            else
-            {
-                agent = queue.MessageAgent;
-            }
-
-            await agent.SendMessageAsync(Connection, msg, timeout, bindProps);
-            return queue;
-        }
-
-        /// <summary>
-        ///     get an LdapConnection object so that we can follow a referral.
-        ///     This function is never called if cons.getReferralFollowing() returns
-        ///     false.
-        /// </summary>
-        /// <param name="referrals">
-        ///     the array of referral strings.
-        /// </param>
-        /// <returns>
-        ///     The referralInfo object.
-        /// </returns>
-        /// <exception>
-        ///     LdapReferralException A general exception which includes
-        ///     an error message and an Ldap error code.
-        /// </exception>
-        private async Task<ReferralInfo> GetReferralConnectionAsync(string[] referrals)
-        {
-            ReferralInfo refInfo = null;
-            Exception ex = null;
-            LdapConnection rconn = null;
-            var rh = _defSearchCons.getReferralHandler();
-
-            // Check if we use LdapRebind to get authentication credentials
-            if (rh == null || rh is ILdapAuthHandler)
-            {
-                int i;
-                for (i = 0; i < referrals.Length; i++)
-                {
-                    // dn, pw are null in the default case (anonymous bind)
-                    string dn = null;
-                    byte[] pw = null;
-                    try
-                    {
-                        rconn = new LdapConnection
-                        {
-                            Constraints = _defSearchCons,
-                        };
-                        var url = new LdapUrl(referrals[i]);
-                        await rconn.ConnectAsync(url.Host, url.Port);
-                        if (rh is ILdapAuthHandler)
-                        {
-                            // Get application supplied dn and pw
-                            var ap = ((ILdapAuthHandler)rh).GetAuthProvider(url.Host, url.Port);
-                            dn = ap.Dn;
-                            pw = ap.Password;
-                        }
-
-                        await rconn.BindAsync(LdapV3, dn, pw);
-                        ex = null;
-                        refInfo = new ReferralInfo(rconn, referrals, url);
-
-                        // Indicate this connection created to follow referral
-                        rconn.Connection.ActiveReferral = refInfo;
-                        break;
-                    }
-                    catch (Exception lex)
-                    {
-                        if (rconn != null)
-                        {
-                            try
-                            {
-                                rconn.Disconnect();
-                                rconn = null;
-                                ex = lex;
-                            }
-                            catch (LdapException ldapException)
-                            {
-                                Logger.Log.LogWarning("Exception swallowed", ldapException);
-                            }
-                        }
-                    }
-                }
-            }
-
-            // Check if application gets connection and does bind
-            else
-            {
-                // rh instanceof LdapBind
-                try
-                {
-                    rconn = ((ILdapBindHandler)rh).Bind(referrals, this);
-                    if (rconn == null)
-                    {
-                        var rex = new LdapReferralException(ExceptionMessages.ReferralError);
-                        rex.SetReferrals(referrals);
-                        throw rex;
-                    }
-
-                    // Figure out which Url belongs to the connection
-                    for (var idx = 0; idx < referrals.Length; idx++)
-                    {
-                        try
-                        {
-                            var url = new LdapUrl(referrals[idx]);
-                            if (url.Host.EqualsOrdinalCI(rconn.Host) && url.Port == rconn.Port)
-                            {
-                                refInfo = new ReferralInfo(rconn, referrals, url);
-                                break;
-                            }
-                        }
-                        catch (Exception e)
-                        {
-                            Logger.Log.LogWarning("Exception swallowed", e);
-                        }
-                    }
-
-                    if (refInfo == null)
-                    {
-                        // Could not match LdapBind.bind() connecction with URL list
-                        ex = new LdapLocalException(ExceptionMessages.ReferralBindMatch, LdapException.ConnectError);
-                    }
-                }
-                catch (Exception lex)
-                {
-                    ex = lex;
-                }
-            }
-
-            if (ex != null)
-            {
-                // Could not connect to any server, throw an exception
-                LdapException ldapex;
-                if (ex is LdapReferralException)
-                {
-                    throw (LdapReferralException)ex;
-                }
-
-                if (ex is LdapException)
-                {
-                    ldapex = (LdapException)ex;
-                }
-                else
-                {
-                    ldapex = new LdapLocalException(
-                        ExceptionMessages.ServerConnectError,
-                        new object[] { Connection.Host },
-                        LdapException.ConnectError, ex);
-                }
-
-                // Error attempting to follow a referral
-                var rex = new LdapReferralException(ExceptionMessages.ReferralError, ldapex);
-                rex.SetReferrals(referrals);
-
-                // Use last URL string for the failed referral
-                rex.FailedReferral = referrals[referrals.Length - 1];
-                throw rex;
-            }
-
-            // We now have an authenticated connection
-            // to be used to follow the referral.
-            return refInfo;
-        }
-
-        /// <summary>
-        ///     Check the result code and throw an exception if needed.
-        ///     If referral following is enabled, checks if we need to
-        ///     follow a referral.
-        /// </summary>
-        /// <param name="queue">
-        ///     - the message queue of the current response.
-        /// </param>
-        /// <param name="cons">
-        ///     - the constraints that apply to the request.
-        /// </param>
-        /// <param name="response">
-        ///     - the LdapResponse to check.
-        /// </param>
-        private async Task ChkResultCodeAsync(LdapMessageQueue queue, LdapConstraints cons, LdapResponse response)
-        {
-            if (response.ResultCode == LdapException.Referral && cons.ReferralFollowing)
-            {
-                // BUG: refConn is not used, and thus ReleaseReferralConnections won't do anything?
-                // Pretty sure that the last argument to ChaseReferral should be refConn instead of null
-
-                // Perform referral following and return
-                List<object> refConn = null;
-                try
-                {
-                    await ChaseReferralAsync(queue, cons, response, response.Referrals, 0, false, null);
-                }
-                finally
-                {
-                    ReleaseReferralConnections(refConn);
-                }
-            }
-            else
-            {
-                // Throws exception for non success result
-                response.ChkResultCode();
-            }
-        }
-
-        /// <summary>
-        ///     Follow referrals if necessary referral following enabled.
-        ///     This function is called only by synchronous requests.
-        ///     Search responses come here only if referral following is
-        ///     enabled and if we are processing a SearchResultReference
-        ///     or a Response with a status of REFERRAL, i.e. we are
-        ///     going to follow a referral.
-        ///     This functions recursively follows a referral until a result
-        ///     is returned or until the hop limit is reached.
-        /// </summary>
-        /// <param name="queue">
-        ///     The LdapResponseQueue for this request.
-        /// </param>
-        /// <param name="cons">
-        ///     The constraints that apply to the request.
-        /// </param>
-        /// <param name="msg">
-        ///     The referral or search reference response message.
-        /// </param>
-        /// <param name="initialReferrals">
-        ///     The referral array returned from the
-        ///     initial request.
-        /// </param>
-        /// <param name="hopCount">
-        ///     the number of hops already used while
-        ///     following this referral.
-        /// </param>
-        /// <param name="searchReference">
-        ///     true if the message is a search reference.
-        /// </param>
-        /// <param name="connectionList">
-        ///     An optional array list used to store
-        ///     the LdapConnection objects used in following the referral.
-        /// </param>
-        /// <returns>
-        ///     The array list used to store the all LdapConnection objects
-        ///     used in following the referral.  The list will be empty
-        ///     if there were none.
-        /// </returns>
-        /// <exception>
-        ///     LdapException A general exception which includes an error
-        ///     message and an Ldap error code.
-        /// </exception>
-        internal async Task<List<object>> ChaseReferralAsync(LdapMessageQueue queue, LdapConstraints cons, LdapMessage msg,
-            string[] initialReferrals, int hopCount, bool searchReference, List<object> connectionList)
-        {
-            var connList = connectionList;
-            ReferralInfo rinfo = null; // referral info
-            LdapMessage origMsg;
-
-            // Get a place to store new connections
-            if (connList == null)
-            {
-                connList = new List<object>(cons.HopLimit);
-            }
-
-            // Following referrals or search reference
-            string[] refs; // referral list
-            if (initialReferrals != null)
-            {
-                // Search continuation reference from a search request
-                refs = initialReferrals;
-                origMsg = msg.RequestingMessage;
-            }
-            else
-            {
-                // Not a search request
-                var resp = (LdapResponse)queue.GetResponse();
-                if (resp.ResultCode != LdapException.Referral)
-                {
-                    // Not referral result,throw Exception if nonzero result
-                    resp.ChkResultCode();
-                    return connList;
-                }
-
-                // We have a referral response
-                refs = resp.Referrals;
-                origMsg = resp.RequestingMessage;
-            }
-
-            LdapUrl refUrl; // referral represented as URL
-            try
-            {
-                // increment hop count, check max hops
-                if (hopCount++ > cons.HopLimit)
-                {
-                    throw new LdapLocalException("Max hops exceeded", LdapException.ReferralLimitExceeded);
-                }
-
-                // Get a connection to follow the referral
-                rinfo = await GetReferralConnectionAsync(refs);
-                var rconn = rinfo.ReferralConnection; // new conn for following referral
-                refUrl = rinfo.ReferralUrl;
-                connList.Add(rconn);
-
-                // rebuild msg into new msg changing msgID,dn,scope,filter
-                var newMsg = RebuildRequest(origMsg, refUrl, searchReference);
-
-                // Send new message on new connection
-                try
-                {
-                    MessageAgent agent;
-                    if (queue is LdapResponseQueue)
-                    {
-                        agent = queue.MessageAgent;
-                    }
-                    else
-                    {
-                        agent = queue.MessageAgent;
-                    }
-
-                    await agent.SendMessageAsync(rconn.Connection, newMsg, _defSearchCons.TimeLimit, null);
-                }
-                catch (InterThreadException ex)
-                {
-                    // Error ending request to referred server
-                    var rex = new LdapReferralException(ExceptionMessages.ReferralSend, LdapException.ConnectError,
-                        null, ex);
-                    rex.SetReferrals(initialReferrals);
-                    var refRenamed = rconn.Connection.ActiveReferral;
-                    rex.FailedReferral = refRenamed.ReferralUrl.ToString();
-                    throw rex;
-                }
-
-                if (initialReferrals == null)
-                {
-                    // For operation results, when all responses are complete,
-                    // the stack unwinds back to the original and returns
-                    // to the application.
-                    // An exception is thrown for an error
-                    connList = await ChaseReferralAsync(queue, cons, null, null, hopCount, false, connList);
-                }
-                else
-                {
-                    // For search, just return to LdapSearchResults object
-                    return connList;
-                }
-            }
-            catch (Exception ex)
-            {
-                if (ex is LdapReferralException)
-                {
-                    throw (LdapReferralException)ex;
-                }
-
-                // Set referral list and failed referral
-                var rex = new LdapReferralException(ExceptionMessages.ReferralError, ex);
-                rex.SetReferrals(refs);
-                if (rinfo != null)
-                {
-                    rex.FailedReferral = rinfo.ReferralUrl.ToString();
-                }
-                else
-                {
-                    rex.FailedReferral = refs[refs.Length - 1];
-                }
-
-                throw rex;
-            }
-
-            return connList;
-        }
-
-        /// <summary>
-        ///     Builds a new request replacing dn, scope, and filter where appropriate.
-        /// </summary>
-        /// <param name="msg">
-        ///     the original LdapMessage to build the new request from.
-        /// </param>
-        /// <param name="url">
-        ///     the referral url.
-        /// </param>
-        /// <returns>
-        ///     a new LdapMessage with appropriate information replaced.
-        /// </returns>
-        /// <exception>
-        ///     LdapException A general exception which includes an error
-        ///     message and an Ldap error code.
-        /// </exception>
-        private LdapMessage RebuildRequest(LdapMessage msg, LdapUrl url, bool reference)
-        {
-            var dn = url.GetDn(); // new base
-            string filter = null;
-
-            switch (msg.Type)
-            {
-                case LdapMessage.SearchRequest:
-                    if (reference)
-                    {
-                        filter = url.Filter;
-                    }
-
-                    break;
-
-                // We are allowed to get a referral for the following
-                case LdapMessage.AddRequest:
-                case LdapMessage.BindRequest:
-                case LdapMessage.CompareRequest:
-                case LdapMessage.DelRequest:
-                case LdapMessage.ExtendedRequest:
-                case LdapMessage.ModifyRdnRequest:
-                case LdapMessage.ModifyRequest:
-                    break;
-                default:
-                    throw new LdapLocalException(ExceptionMessages.ImproperReferral, new object[] { msg.Type },
-                        LdapException.LocalError);
-            }
-
-            return msg.Clone(dn, filter, reference);
-        }
-
-        /*
-        * Release connections acquired by following referrals
-        *
-        * @param list the list of the connections
-        */
-
-        internal void ReleaseReferralConnections(List<object> list)
-        {
-            if (list == null)
-            {
-                return;
-            }
-
-            // Release referral connections
-            for (var i = list.Count - 1; i >= 0; i--)
-            {
-                try
-                {
-                    var rconn = (LdapConnection)list[i];
-                    list.RemoveAt(i);
-                    rconn.Disconnect();
-                }
-                catch (IndexOutOfRangeException ex)
-                {
-                    Logger.Log.LogWarning("Exception swallowed", ex);
-                }
-                catch (LdapException lex)
-                {
-                    Logger.Log.LogWarning("Exception swallowed", lex);
-                }
-            }
-        }
-
-        // *************************************************************************
-        // Schema Related methods
-        // *************************************************************************
-
-        /// <summary>
-        ///     Retrieves the schema associated with a particular schema DN in the
-        ///     directory server.
-        ///     The schema DN for a particular entry is obtained by calling the
-        ///     getSchemaDN method of LDAPConnection.
-        /// </summary>
-        /// <param name="schemaDn">
-        ///     The schema DN used to fetch the schema.
-        /// </param>
-        /// <returns>
-        ///     An LDAPSchema entry containing schema attributes.  If the
-        ///     entry contains no schema attributes then the returned LDAPSchema object
-        ///     will be empty.
-        /// </returns>
-        /// <exception>
-        ///     LDAPException     This exception occurs if the schema entry
-        ///     cannot be retrieved with this connection.
-        /// </exception>
-        /// <seealso cref="GetSchemaDnAsync">
-        /// </seealso>
-        /// <seealso cref="GetSchemaDnAsync">
-        /// </seealso>
-        public async Task<LdapSchema> FetchSchemaAsync(string schemaDn)
-        {
-            var ent = await ReadAsync(schemaDn, LdapSchema.SchemaTypeNames);
-            return new LdapSchema(ent);
-        }
-
-        /// <summary>
-        ///     Retrieves the Distiguished Name (DN) for the schema advertised in the
-        ///     root DSE of the Directory Server.
-        ///     The DN can be used with the methods fetchSchema and modify to retreive
-        ///     and extend schema definitions.  The schema entry is located by reading
-        ///     subschemaSubentry attribute of the root DSE.  This is equivalent to
-        ///     calling {@link #getSchemaDN(String) } with the DN parameter as an empty
-        ///     string: <code>getSchemaDN("")</code>.
-        /// </summary>
-        /// <returns>
-        ///     Distinguished Name of a schema entry in effect for the
-        ///     Directory.
-        /// </returns>
-        /// <exception>
-        ///     LDAPException     This exception occurs if the schema DN
-        ///     cannot be retrieved, or if the subschemaSubentry attribute associated
-        ///     with the root DSE contains multiple values.
-        /// </exception>
-        /// <seealso cref="FetchSchemaAsync">
-        /// </seealso>
-        /// <seealso cref="ModifyAsync">
-        /// </seealso>
-        public Task<string> GetSchemaDnAsync()
-        {
-            return GetSchemaDnAsync(string.Empty);
-        }
-
-        /// <summary>
-        ///     Retrieves the Distiguished Name (DN) of the schema associated with a
-        ///     entry in the Directory.
-        ///     The DN can be used with the methods fetchSchema and modify to retreive
-        ///     and extend schema definitions.  Reads the subschemaSubentry of the entry
-        ///     specified.
-        /// </summary>
-        /// <param name="dn">
-        ///     Distinguished Name of any entry.  The subschemaSubentry
-        ///     attribute is queried from this entry.
-        /// </param>
-        /// <returns>
-        ///     Distinguished Name of a schema entry in effect for the entry
-        ///     identified by. <code>dn</code>.
-        /// </returns>
-        /// <exception>
-        ///     LDAPException     This exception occurs if a null or empty
-        ///     value is passed as dn, if the subschemasubentry attribute cannot
-        ///     be retrieved, or the subschemasubentry contains multiple values.
-        /// </exception>
-        /// <seealso cref="FetchSchemaAsync">
-        /// </seealso>
-        /// <seealso cref="ModifyAsync">
-        /// </seealso>
-        public async Task<string> GetSchemaDnAsync(string dn)
-        {
-            string[] attrSubSchema = { "subschemaSubentry" };
-
-            /* Read the entries subschemaSubentry attribute. Throws an exception if
-            * no entries are returned. */
-            var ent = await ReadAsync(dn, attrSubSchema);
-
-            var attr = ent.GetAttribute(attrSubSchema[0]);
-            var values = attr.StringValueArray;
-            if (values == null || values.Length < 1)
-            {
-                throw new LdapLocalException(ExceptionMessages.NoSchema, new object[] { dn },
-                    LdapException.NoResultsReturned);
-            }
-
-            if (values.Length > 1)
-            {
-                throw new LdapLocalException(ExceptionMessages.MultipleSchema, new object[] { dn },
-                    LdapException.ConstraintViolation);
-            }
-
-            return values[0];
-        }
-    }
-}
+﻿/******************************************************************************
+* The MIT License
+* Copyright (c) 2003 Novell Inc.  www.novell.com
+*
+* Permission is hereby granted, free of charge, to any person obtaining  a copy
+* of this software and associated documentation files (the Software), to deal
+* in the Software without restriction, including  without limitation the rights
+* to use, copy, modify, merge, publish, distribute, sublicense, and/or sell
+* copies of the Software, and to  permit persons to whom the Software is
+* furnished to do so, subject to the following conditions:
+*
+* The above copyright notice and this permission notice shall be included in
+* all copies or substantial portions of the Software.
+*
+* THE SOFTWARE IS PROVIDED AS IS, WITHOUT WARRANTY OF ANY KIND, EXPRESS OR
+* IMPLIED, INCLUDING BUT NOT LIMITED TO THE WARRANTIES OF MERCHANTABILITY,
+* FITNESS FOR A PARTICULAR PURPOSE AND NON INFRINGEMENT. IN NO EVENT SHALL THE
+* AUTHORS OR COPYRIGHT HOLDERS BE LIABLE FOR ANY CLAIM, DAMAGES OR OTHER
+* LIABILITY, WHETHER IN AN ACTION OF CONTRACT, TORT OR OTHERWISE, ARISING FROM,
+* OUT OF OR IN CONNECTION WITH THE SOFTWARE OR THE USE OR OTHER DEALINGS IN THE
+* SOFTWARE.
+*******************************************************************************/
+
+using System.Collections.Generic;
+using System.Threading.Tasks;
+using Novell.Directory.Ldap.Rfc2251;
+using Novell.Directory.Ldap.Sasl;
+using Novell.Directory.Ldap.Utilclass;
+using System;
+using System.Collections;
+using System.Collections.Concurrent;
+
+namespace Novell.Directory.Ldap
+{
+    /// <summary>
+    ///     The central class that encapsulates the connection
+    ///     to a directory server through the Ldap protocol.
+    ///     LdapConnection objects are used to perform common Ldap
+    ///     operations such as search, modify and add.
+    ///     In addition, LdapConnection objects allow you to bind to an
+    ///     Ldap server, set connection and search constraints, and perform
+    ///     several other tasks.
+    ///     An LdapConnection object is not connected on
+    ///     construction and can only be connected to one server at one
+    ///     port. Multiple threads may share this single connection, typically
+    ///     by cloning the connection object, one for each thread. An
+    ///     application may have more than one LdapConnection object, connected
+    ///     to the same or different directory servers.
+    /// </summary>
+    public partial class LdapConnection : ILdapConnection
+    {
+        /// <summary>
+        ///     Used with search to specify that the scope of entries to search is to
+        ///     search only the base object.
+        ///     SCOPE_BASE = 0.
+        /// </summary>
+        public const int ScopeBase = 0;
+
+        /// <summary>
+        ///     Used with search to specify that the scope of entries to search is to
+        ///     search only the immediate subordinates of the base object.
+        ///     SCOPE_ONE = 1.
+        /// </summary>
+        public const int ScopeOne = 1;
+
+        /// <summary>
+        ///     Used with search to specify that the scope of entries to search is to
+        ///     search the base object and all entries within its subtree.
+        ///     SCOPE_SUB = 2.
+        /// </summary>
+        public const int ScopeSub = 2;
+
+        /// <summary>
+        ///     Used with search instead of an attribute list to indicate that no
+        ///     attributes are to be returned.
+        ///     NO_ATTRS = "1.1".
+        /// </summary>
+        public const string NoAttrs = "1.1";
+
+        /// <summary>
+        ///     Used with search instead of an attribute list to indicate that all
+        ///     attributes are to be returned.
+        ///     ALL_USER_ATTRS = "*".
+        /// </summary>
+        public const string AllUserAttrs = "*";
+
+        /// <summary>
+        ///     Specifies the Ldapv3 protocol version when performing a bind operation.
+        ///     Specifies Ldap version V3 of the protocol, and is specified
+        ///     when performing bind operations.
+        ///     You can use this identifier in the version parameter
+        ///     of the bind method to specify an Ldapv3 bind.
+        ///     Ldap_V3 is the default protocol version
+        ///     Ldap_V3 = 3.
+        /// </summary>
+        public const int LdapV3 = 3;
+
+        /// <summary>
+        ///     The default port number for Ldap servers.
+        ///     You can use this identifier to specify the port when establishing
+        ///     a clear text connection to a server.  This the default port.
+        ///     DEFAULT_PORT = 389.
+        /// </summary>
+        public const int DefaultPort = 389;
+
+        /// <summary>
+        ///     The default SSL port number for Ldap servers.
+        ///     DEFAULT_SSL_PORT = 636
+        ///     You can use this identifier to specify the port when establishing
+        ///     a an SSL connection to a server..
+        /// </summary>
+        public const int DefaultSslPort = 636;
+
+        /// <summary>
+        ///     A string that can be passed in to the getProperty method.
+        ///     Ldap_PROPERTY_SDK = "version.sdk"
+        ///     You can use this string to request the version of the SDK.
+        /// </summary>
+        public const string LdapPropertySdk = "version.sdk";
+
+        /// <summary>
+        ///     A string that can be passed in to the getProperty method.
+        ///     Ldap_PROPERTY_PROTOCOL = "version.protocol"
+        ///     You can use this string to request the version of the
+        ///     Ldap protocol.
+        /// </summary>
+        public const string LdapPropertyProtocol = "version.protocol";
+
+        /// <summary>
+        ///     A string that can be passed in to the getProperty method.
+        ///     Ldap_PROPERTY_SECURITY = "version.security"
+        ///     You can use this string to request the type of security
+        ///     being used.
+        /// </summary>
+        public const string LdapPropertySecurity = "version.security";
+
+        /// <summary>
+        ///     A string that corresponds to the server shutdown notification OID.
+        ///     This notification may be used by the server to advise the client that
+        ///     the server is about to close the connection due to an error
+        ///     condition.
+        ///     SERVER_SHUTDOWN_OID = "1.3.6.1.4.1.1466.20036".
+        /// </summary>
+        public const string ServerShutdownOid = "1.3.6.1.4.1.1466.20036";
+
+        /// <summary> The OID string that identifies a StartTLS request and response.</summary>
+        private const string StartTlsOid = "1.3.6.1.4.1.1466.20037";
+
+        public virtual DebugId DebugId { get; } = DebugId.ForType<LdapConnection>();
+
+        private LdapSearchConstraints _defSearchCons;
+        private LdapControl[] _responseCtls;
+
+        // Synchronization Object used to synchronize access to responseCtls
+        private readonly object _responseCtlSemaphore = new object();
+
+        /*
+        * Constructors
+        */
+
+        /// <summary>
+        ///     Constructs a new LdapConnection object, which will use the supplied
+        ///     class factory to construct a socket connection during
+        ///     LdapConnection.connect method.
+        /// </summary>
+        /// <param name="factory">
+        ///     An object capable of producing a Socket.
+        /// </param>
+        public LdapConnection()
+        {
+            _defSearchCons = new LdapSearchConstraints();
+            _saslClientFactories = new ConcurrentDictionary<string, ISaslClientFactory>(StringComparer.OrdinalIgnoreCase);
+            Connection = new Connection();
+        }
+
+        /// <summary>
+        ///     Returns the protocol version uses to authenticate.
+        ///     0 is returned if no authentication has been performed.
+        /// </summary>
+        /// <returns>
+        ///     The protol version used for authentication or 0
+        ///     not authenticated.
+        /// </returns>
+        public int ProtocolVersion
+        {
+            get
+            {
+                var prop = Connection.BindProperties;
+                if (prop == null)
+                {
+                    return LdapV3;
+                }
+
+                return prop.ProtocolVersion;
+            }
+        }
+
+        /// <summary>
+        ///     Returns the distinguished name (DN) used for as the bind name during
+        ///     the last successful bind operation.  <code>null</code> is returned
+        ///     if no authentication has been performed or if the bind resulted in
+        ///     an aonymous connection.
+        /// </summary>
+        /// <returns>
+        ///     The distinguished name if authenticated; otherwise, null.
+        /// </returns>
+        public string AuthenticationDn
+        {
+            get
+            {
+                var prop = Connection.BindProperties;
+                if (prop == null)
+                {
+                    return null;
+                }
+
+                if (prop.Anonymous)
+                {
+                    return null;
+                }
+
+                return prop.AuthenticationDn;
+            }
+        }
+
+        /// <summary>
+        ///     Returns the method used to authenticate the connection. The return
+        ///     value is one of the following:.
+        ///     <ul>
+        ///         <li>"none" indicates the connection is not authenticated.</li>
+        ///         <li>
+        ///             "simple" indicates simple authentication was used or that a null
+        ///             or empty authentication DN was specified.
+        ///         </li>
+        ///         <li>"sasl" indicates that a SASL mechanism was used to authenticate</li>
+        ///     </ul>
+        /// </summary>
+        /// <returns>
+        ///     The method used to authenticate the connection.
+        /// </returns>
+        public string AuthenticationMethod
+        {
+            get
+            {
+                var prop = Connection.BindProperties;
+                if (prop == null)
+                {
+                    return "simple";
+                }
+
+                return Connection.BindProperties.AuthenticationMethod;
+            }
+        }
+
+        /// <summary>
+        ///     Returns a copy of the set of constraints associated with this
+        ///     connection. These constraints apply to all operations performed
+        ///     through this connection (unless a different set of constraints is
+        ///     specified when calling an operation method).
+        /// </summary>
+        /// <returns>
+        ///     The set of default constraints that apply to this connection.
+        /// </returns>
+        /// <summary>
+        ///     Sets the constraints that apply to all operations performed through
+        ///     this connection (unless a different set of constraints is specified
+        ///     when calling an operation method).  An LdapSearchConstraints object
+        ///     which is passed to this method sets all constraints, while an
+        ///     LdapConstraints object passed to this method sets only base constraints.
+        /// </summary>
+        /// <param name="cons">
+        ///     An LdapConstraints or LdapSearchConstraints Object
+        ///     containing the constraints values to set.
+        /// </param>
+        /// <seealso cref="Constraints()">
+        /// </seealso>
+        /// <seealso cref="SearchConstraints()">
+        /// </seealso>
+        public LdapConstraints Constraints
+        {
+            get => (LdapConstraints)_defSearchCons.Clone();
+
+            set
+            {
+                // Set all constraints, replace the object with a new one
+                if (value is LdapSearchConstraints)
+                {
+                    _defSearchCons = (LdapSearchConstraints)value.Clone();
+                    return;
+                }
+
+                // We set the constraints this way, so a thread doesn't get an
+                // conconsistant view of the referrals.
+                var newCons = (LdapSearchConstraints)_defSearchCons.Clone();
+                newCons.HopLimit = value.HopLimit;
+                newCons.TimeLimit = value.TimeLimit;
+                newCons.setReferralHandler(value.getReferralHandler());
+                newCons.ReferralFollowing = value.ReferralFollowing;
+                var lsc = value.GetControls();
+                if (lsc != null)
+                {
+                    newCons.SetControls(lsc);
+                }
+
+                var lp = newCons.Properties;
+                if (lp != null)
+                {
+                    newCons.Properties = lp;
+                }
+
+                _defSearchCons = newCons;
+            }
+        }
+
+        /// <summary>
+        ///     Returns the host name of the Ldap server to which the object is or
+        ///     was last connected, in the format originally specified.
+        /// </summary>
+        /// <returns>
+        ///     The host name of the Ldap server to which the object last
+        ///     connected or null if the object has never connected.
+        /// </returns>
+        public string Host => Connection.Host;
+
+        /// <summary>
+        ///     Returns the port number of the Ldap server to which the object is or
+        ///     was last connected.
+        /// </summary>
+        /// <returns>
+        ///     The port number of the Ldap server to which the object last
+        ///     connected or -1 if the object has never connected.
+        /// </returns>
+        public int Port => Connection.Port;
+
+        /// <summary>
+        ///     Returns a copy of the set of search constraints associated with this
+        ///     connection. These constraints apply to search operations performed
+        ///     through this connection (unless a different set of
+        ///     constraints is specified when calling the search operation method).
+        /// </summary>
+        /// <returns>
+        ///     The set of default search contraints that apply to
+        ///     this connection.
+        /// </returns>
+        /// <seealso cref="Constraints">
+        /// </seealso>
+        /// <seealso cref="LdapSearchConstraints">
+        /// </seealso>
+        public LdapSearchConstraints SearchConstraints => (LdapSearchConstraints)_defSearchCons.Clone();
+
+        /// <summary>
+        ///     Indicates whther the perform Secure Operation or not.
+        /// </summary>
+        /// <returns>
+        ///     True if SSL is on
+        ///     False if its not on.
+        /// </returns>
+        public bool SecureSocketLayer
+        {
+            get => Connection.Ssl;
+            set => Connection.Ssl = value;
+        }
+
+        /// <summary>
+        ///     Connection timeout in milliseconds, default is 0 which will use
+        ///     the platform default timeout for TCP connections.
+        /// </summary>
+        /// <returns>
+        ///     The timeout value in milliseconds.
+        /// </returns>
+        public int ConnectionTimeout
+        {
+            get => Connection.ConnectionTimeout;
+            set => Connection.ConnectionTimeout = value;
+        }
+
+        /// <inheritdoc/>
+        public bool Bound => Connection.Bound;
+
+        /// <inheritdoc/>
+        public bool Connected => Connection.Connected;
+
+        /// <summary>
+        ///     Indicates if the connection is protected by TLS.
+        /// </summary>
+        /// <returns>
+        ///     If startTLS has completed this method returns true.
+        ///     If stopTLS has completed or start tls failed, this method returns false.
+        /// </returns>
+        /// <returns>
+        ///     True if the connection is protected by TLS.
+        /// </returns>
+        public bool Tls => Connection.Tls;
+
+        /// <summary>
+        ///     Returns the Server Controls associated with the most recent response
+        ///     to a synchronous request on this connection object, or null
+        ///     if the latest response contained no Server Controls. The method
+        ///     always returns null for asynchronous requests. For asynchronous
+        ///     requests, the response controls are available in LdapMessage.
+        /// </summary>
+        /// <returns>
+        ///     The server controls associated with the most recent response
+        ///     to a synchronous request or null if the response contains no server
+        ///     controls.
+        /// </returns>
+        /// <seealso cref="LdapMessage.Controls">
+        /// </seealso>
+        public LdapControl[] ResponseControls
+        {
+            get
+            {
+                if (_responseCtls == null)
+                {
+                    return null;
+                }
+
+                // We have to clone the control just in case
+                // we have two client threads that end up retreiving the
+                // same control.
+                var clonedControl = new LdapControl[_responseCtls.Length];
+
+                // Also note we synchronize access to the local response
+                // control object just in case another message containing controls
+                // comes in from the server while we are busy duplicating
+                // this one.
+                lock (_responseCtlSemaphore)
+                {
+                    for (var i = 0; i < _responseCtls.Length; i++)
+                    {
+                        clonedControl[i] = (LdapControl)_responseCtls[i].Clone();
+                    }
+                }
+
+                // Return the cloned copy.  Note we have still left the
+                // control in the local responseCtls variable just in case
+                // somebody requests it again.
+                return clonedControl;
+            }
+        }
+
+        /// <summary>
+        ///     Return the Connection object associated with this LdapConnection.
+        /// </summary>
+        /// <returns>
+        ///     the Connection object.
+        /// </returns>
+        private Connection Connection { get; set; }
+
+        public void Dispose()
+        {
+            Dispose(true);
+        }
+
+        /// <inheritdoc />
+        public async Task StartTlsAsync()
+        {
+            var startTls = MakeExtendedOperation(new LdapExtendedOperation(StartTlsOid, null), null);
+
+            var tlsId = startTls.MessageId;
+
+            Connection.AcquireWriteSemaphore(tlsId);
+            try
+            {
+                if (!Connection.AreMessagesComplete())
+                {
+                    throw new LdapLocalException(
+                        ExceptionMessages.OutstandingOperations,
+                        LdapException.OperationsError);
+                }
+
+                // Stop reader when response to startTLS request received
+                Connection.StopReaderOnReply(tlsId);
+
+                // send tls message
+                var queue = await SendRequestToServerAsync(startTls, _defSearchCons.TimeLimit, null, null);
+
+                var response = (LdapExtendedResponse)queue.GetResponse();
+                response.ChkResultCode();
+
+                await Connection.StartTlsAsync();
+            }
+            finally
+            {
+                // Free this semaphore no matter what exceptions get thrown
+                Connection.FreeWriteSemaphore(tlsId);
+            }
+        }
+
+        /// <inheritdoc />
+        public Task StopTlsAsync()
+        {
+            if (!Tls)
+            {
+                throw new LdapLocalException(ExceptionMessages.NoStarttls, LdapException.OperationsError);
+            }
+
+            var semaphoreId = Connection.AcquireWriteSemaphore();
+            try
+            {
+                if (!Connection.AreMessagesComplete())
+                {
+                    throw new LdapLocalException(
+                        ExceptionMessages.OutstandingOperations,
+                        LdapException.OperationsError);
+                }
+
+                // stopTLS stops and starts the reader thread for us.
+                Connection.StopTls();
+            }
+            finally
+            {
+                Connection.FreeWriteSemaphore(semaphoreId);
+            }
+
+            /* Now that the TLS socket is closed, reset everything.  This next
+            line is temporary until JSSE is fixed to properly handle TLS stop */
+            /* After stopTls the stream is very likely unusable */
+            return ConnectAsync(Host, Port);
+        }
+
+        /// <inheritdoc />
+        public Task AddAsync(LdapEntry entry)
+        {
+            return AddAsync(entry, _defSearchCons);
+        }
+
+        /// <inheritdoc />
+        public async Task AddAsync(LdapEntry entry, LdapConstraints cons)
+        {
+            var queue = await AddAsync(entry, null, cons);
+
+            // Get a handle to the add response
+            var addResponse = (LdapResponse)queue.GetResponse();
+
+            // Set local copy of responseControls synchronously if there were any
+            lock (_responseCtlSemaphore)
+            {
+                _responseCtls = addResponse.Controls;
+            }
+
+            await ChkResultCodeAsync(queue, cons, addResponse);
+        }
+
+        /// <inheritdoc />
+        public Task BindAsync(string dn, string passwd)
+        {
+            return BindAsync(LdapV3, dn, passwd, _defSearchCons);
+        }
+
+        /// <inheritdoc />
+        public Task BindAsync(int version, string dn, string passwd)
+        {
+            return BindAsync(version, dn, passwd, _defSearchCons);
+        }
+
+        /// <inheritdoc />
+        public Task BindAsync(string dn, string passwd, LdapConstraints cons)
+        {
+            return BindAsync(LdapV3, dn, passwd, cons);
+        }
+
+        /// <inheritdoc />
+        public Task BindAsync(int version, string dn, string passwd, LdapConstraints cons)
+        {
+            byte[] pw = null;
+            if (passwd != null)
+            {
+                pw = passwd.ToUtf8Bytes();
+            }
+
+            return BindAsync(version, dn, pw, cons);
+        }
+
+        /// <inheritdoc />
+        public Task BindAsync(int version, string dn, byte[] passwd)
+        {
+            return BindAsync(version, dn, passwd, _defSearchCons);
+        }
+
+        /// <inheritdoc />
+        public async Task BindAsync(int version, string dn, byte[] passwd, LdapConstraints cons)
+        {
+            var queue = await BindAsync(version, dn, passwd, null, cons);
+            var res = (LdapResponse)queue.GetResponse();
+            if (res != null)
+            {
+                // Set local copy of responseControls synchronously if any
+                lock (_responseCtlSemaphore)
+                {
+                    _responseCtls = res.Controls;
+                }
+
+                await ChkResultCodeAsync(queue, cons, res);
+            }
+        }
+
+        /// <inheritdoc />
+        public async Task ConnectAsync(string host, int port)
+        {
+            // connect doesn't affect other clones
+            // If not a clone, destroys old connection.
+            // Step through the space-delimited list
+            var hostList = new Tokenizer(host, " ");
+            while (hostList.HasMoreTokens())
+            {
+                try
+                {
+                    var specifiedPort = port;
+                    var address = hostList.NextToken();
+                    var colonIndex = address.IndexOf(':'); // after the colon is the port
+                    if (colonIndex != -1 && colonIndex + 1 != address.Length)
+                    {
+                        // parse Port out of address
+                        try
+                        {
+                            specifiedPort = int.Parse(address.Substring(colonIndex + 1));
+                            address = address.Substring(0, colonIndex);
+                        }
+                        catch (Exception e)
+                        {
+                            throw new ArgumentException(ExceptionMessages.InvalidAddress, e);
+                        }
+                    }
+
+                    // This may return a different conn object
+                    // Disassociate this clone with the underlying connection.
+                    Connection = Connection.DestroyClone();
+                    await Connection.ConnectAsync(address, specifiedPort);
+                    break;
+                }
+                catch (LdapException)
+                {
+                    if (!hostList.HasMoreTokens())
+                    {
+                        throw;
+                    }
+                }
+            }
+        }
+
+        /// <inheritdoc />
+        public Task DeleteAsync(string dn)
+        {
+            return DeleteAsync(dn, _defSearchCons);
+        }
+
+        /// <inheritdoc />
+        public async Task DeleteAsync(string dn, LdapConstraints cons)
+        {
+            var queue = await DeleteAsync(dn, null, cons);
+
+            // Get a handle to the delete response
+            var deleteResponse = (LdapResponse)queue.GetResponse();
+
+            // Set local copy of responseControls synchronously - if there were any
+            lock (_responseCtlSemaphore)
+            {
+                _responseCtls = deleteResponse.Controls;
+            }
+
+            await ChkResultCodeAsync(queue, cons, deleteResponse);
+        }
+
+        /// <inheritdoc />
+        public void Disconnect()
+        {
+            // disconnect from API call
+            DisconnectImpl();
+        }
+
+        /// <inheritdoc />
+        public Task<LdapExtendedResponse> ExtendedOperationAsync(LdapExtendedOperation op)
+        {
+            return ExtendedOperationAsync(op, _defSearchCons);
+        }
+
+        /// <inheritdoc />
+        public async Task<LdapExtendedResponse> ExtendedOperationAsync(LdapExtendedOperation op, LdapConstraints cons)
+        {
+            // Call asynchronous API and get back handler to reponse queue
+            var queue = await ExtendedOperationAsync(op, cons, null);
+            var queueResponse = queue.GetResponse();
+            var response = (LdapExtendedResponse)queueResponse;
+
+            // Set local copy of responseControls synchronously - if there were any
+            lock (_responseCtlSemaphore)
+            {
+                _responseCtls = response.Controls;
+            }
+
+            await ChkResultCodeAsync(queue, cons, response);
+            return response;
+        }
+
+        /// <inheritdoc />
+        public Task ModifyAsync(string dn, LdapModification mod)
+        {
+            return ModifyAsync(dn, mod, _defSearchCons);
+        }
+
+        /// <inheritdoc />
+        public Task ModifyAsync(string dn, LdapModification mod, LdapConstraints cons)
+        {
+            var mods = new LdapModification[1];
+            mods[0] = mod;
+            return ModifyAsync(dn, mods, cons);
+        }
+
+        /// <inheritdoc />
+        public Task ModifyAsync(string dn, LdapModification[] mods)
+        {
+            return ModifyAsync(dn, mods, _defSearchCons);
+        }
+
+        /// <inheritdoc />
+        public async Task ModifyAsync(string dn, LdapModification[] mods, LdapConstraints cons)
+        {
+            var queue = await ModifyAsync(dn, mods, null, cons);
+
+            // Get a handle to the modify response
+            var modifyResponse = (LdapResponse)queue.GetResponse();
+
+            // Set local copy of responseControls synchronously - if there were any
+            lock (_responseCtlSemaphore)
+            {
+                _responseCtls = modifyResponse.Controls;
+            }
+
+            await ChkResultCodeAsync(queue, cons, modifyResponse);
+        }
+
+        /// <inheritdoc />
+        public Task<LdapEntry> ReadAsync(string dn)
+        {
+            return ReadAsync(dn, _defSearchCons);
+        }
+
+        /// <inheritdoc />
+        public Task<LdapEntry> ReadAsync(string dn, LdapSearchConstraints cons)
+        {
+            return ReadAsync(dn, null, cons);
+        }
+
+        /// <inheritdoc />
+        public Task<LdapEntry> ReadAsync(string dn, string[] attrs)
+        {
+            return ReadAsync(dn, attrs, _defSearchCons);
+        }
+
+        /// <inheritdoc />
+        public async Task<LdapEntry> ReadAsync(string dn, string[] attrs, LdapSearchConstraints cons)
+        {
+            var sr = await SearchAsync(dn, ScopeBase, null, attrs, false, cons);
+
+            if (!sr.HasMore())
+            {
+                return null;
+            }
+
+            var ret = sr.Next();
+            if (sr.HasMore())
+            {
+                // "Read response is ambiguous, multiple entries returned"
+                throw new LdapLocalException(ExceptionMessages.ReadMultiple, LdapException.AmbiguousResponse);
+            }
+
+            return ret;
+        }
+
+        /// <inheritdoc />
+        public Task RenameAsync(string dn, string newRdn, bool deleteOldRdn)
+        {
+            return RenameAsync(dn, newRdn, deleteOldRdn, _defSearchCons);
+        }
+
+        /// <inheritdoc />
+        public Task RenameAsync(string dn, string newRdn, bool deleteOldRdn, LdapConstraints cons)
+        {
+            // null for newParentdn means that this is originating as an Ldapv2 call
+            return RenameAsync(dn, newRdn, null, deleteOldRdn, cons);
+        }
+
+        /// <inheritdoc />
+        public Task RenameAsync(string dn, string newRdn, string newParentdn, bool deleteOldRdn)
+        {
+            return RenameAsync(dn, newRdn, newParentdn, deleteOldRdn, _defSearchCons);
+        }
+
+        /// <inheritdoc />
+        public async Task RenameAsync(string dn, string newRdn, string newParentdn, bool deleteOldRdn, LdapConstraints cons)
+        {
+            var queue = await RenameAsync(dn, newRdn, newParentdn, deleteOldRdn, null, cons);
+
+            // Get a handle to the rename response
+            var renameResponse = (LdapResponse)queue.GetResponse();
+
+            // Set local copy of responseControls synchronously - if there were any
+            lock (_responseCtlSemaphore)
+            {
+                _responseCtls = renameResponse.Controls;
+            }
+
+            await ChkResultCodeAsync(queue, cons, renameResponse);
+        }
+
+        /// <inheritdoc />
+        public Task<ILdapSearchResults> SearchAsync(string @base, int scope, string filter, string[] attrs, bool typesOnly)
+        {
+            return SearchAsync(@base, scope, filter, attrs, typesOnly, _defSearchCons);
+        }
+
+        /// <inheritdoc />
+        public async Task<ILdapSearchResults> SearchAsync(string @base, int scope, string filter, string[] attrs, bool typesOnly,
+            LdapSearchConstraints cons)
+        {
+            var queue = await SearchAsync(@base, scope, filter, attrs, typesOnly, null, cons);
+
+            if (cons == null)
+            {
+                cons = _defSearchCons;
+            }
+
+            return new LdapSearchResults(this, queue, cons);
+        }
+
+        public event RemoteCertificateValidationCallback UserDefinedServerCertValidationDelegate
+        {
+            add => Connection.OnRemoteCertificateValidation += value;
+
+            remove => Connection.OnRemoteCertificateValidation -= value;
+        }
+
+        public event LocalCertificateSelectionCallback UserDefinedClientCertSelectionDelegate
+        {
+            add => Connection.OnLocalCertificateSelection += value;
+
+            remove => Connection.OnLocalCertificateSelection -= value;
+        }
+
+        /*
+        * The following are methods that affect the operation of
+        * LdapConnection, but are not Ldap requests.
+        */
+
+        /// <summary>
+        ///     Returns a copy of the object with a private context, but sharing the
+        ///     network connection if there is one.
+        ///     The network connection remains open until all clones have
+        ///     disconnected or gone out of scope. Any connection opened after
+        ///     cloning is private to the object making the connection.
+        ///     The clone can issue requests and freely modify options and search
+        ///     constraints, and , without affecting the source object or other clones.
+        ///     If the clone disconnects or reconnects, it is completely dissociated
+        ///     from the source object and other clones. Reauthenticating in a clone,
+        ///     however, is a global operation which will affect the source object
+        ///     and all associated clones, because it applies to the single shared
+        ///     physical connection. Any request by an associated object after one
+        ///     has reauthenticated will carry the new identity.
+        /// </summary>
+        /// <returns>
+        ///     A of the object.
+        /// </returns>
+        public object Clone()
+        {
+            LdapConnection newClone;
+            object newObj;
+            try
+            {
+                newObj = MemberwiseClone();
+                newClone = (LdapConnection)newObj;
+            }
+            catch (Exception ce)
+            {
+                throw new Exception("Internal error, cannot create clone", ce);
+            }
+
+            newClone.Connection = Connection; // same underlying connection
+
+            // now just duplicate the defSearchCons and responseCtls
+            if (_defSearchCons != null)
+            {
+                newClone._defSearchCons = (LdapSearchConstraints)_defSearchCons.Clone();
+            }
+            else
+            {
+                newClone._defSearchCons = null;
+            }
+
+            if (_responseCtls != null)
+            {
+                newClone._responseCtls = new LdapControl[_responseCtls.Length];
+                for (var i = 0; i < _responseCtls.Length; i++)
+                {
+                    newClone._responseCtls[i] = (LdapControl)_responseCtls[i].Clone();
+                }
+            }
+            else
+            {
+                newClone._responseCtls = null;
+            }
+
+            Connection.IncrCloneCount(); // Increment the count of clones
+            return newObj;
+        }
+
+        protected virtual void Dispose(bool isDisposing)
+        {
+            if (isDisposing)
+            {
+                DisconnectImpl();
+            }
+        }
+
+        /// <summary>
+        ///     Returns a property of a connection object.
+        /// </summary>
+        /// <param name="name">
+        ///     Name of the property to be returned.
+        ///     The following read-only properties are available
+        ///     for any given connection:
+        ///     <ul>
+        ///         <li>
+        ///             Ldap_PROPERTY_SDK returns the version of this SDK,
+        ///             as a Float data type.
+        ///         </li>
+        ///         <li>
+        ///             Ldap_PROPERTY_PROTOCOL returns the highest supported version of
+        ///             the Ldap protocol, as a Float data type.
+        ///         </li>
+        ///         <li>
+        ///             Ldap_PROPERTY_SECURITY returns a comma-separated list of the
+        ///             types of authentication supported, as a
+        ///             string.
+        ///         </li>
+        ///     </ul>
+        ///     A deep copy of the property is provided where applicable; a
+        ///     client does not need to clone the object received.
+        /// </param>
+        /// <returns>
+        ///     The object associated with the requested property,
+        ///     or null if the property is not defined.
+        /// </returns>
+        /// <seealso cref="LdapConstraints.GetProperty">
+        /// </seealso>
+        /// <seealso cref="object">
+        /// </seealso>
+        public object GetProperty(string name)
+        {
+            if (name.EqualsOrdinalCI(LdapPropertySdk))
+            {
+                return Connection.Sdk;
+            }
+
+            if (name.EqualsOrdinalCI(LdapPropertyProtocol))
+            {
+                return Connection.Protocol;
+            }
+
+            if (name.EqualsOrdinalCI(LdapPropertySecurity))
+            {
+                return Connection.Security;
+            }
+
+            return null;
+        }
+
+        /// <summary>
+        ///     Registers an object to be notified on arrival of an unsolicited
+        ///     message from a server.
+        ///     An unsolicited message has the ID 0. A new thread is created and
+        ///     the method "messageReceived" in each registered object is called in
+        ///     turn.
+        /// </summary>
+        /// <param name="listener">
+        ///     An object to be notified on arrival of an
+        ///     unsolicited message from a server.  This object must
+        ///     implement the LdapUnsolicitedNotificationListener interface.
+        /// </param>
+        public void AddUnsolicitedNotificationListener(ILdapUnsolicitedNotificationListener listener)
+        {
+            if (listener != null)
+            {
+                Connection.AddUnsolicitedNotificationListener(listener);
+            }
+        }
+
+        /// <summary>
+        ///     Deregisters an object so that it will no longer be notified on
+        ///     arrival of an unsolicited message from a server. If the object is
+        ///     null or was not previously registered for unsolicited notifications,
+        ///     the method does nothing.
+        /// </summary>
+        /// <param name="listener">
+        ///     An object to no longer be notified on arrival of
+        ///     an unsolicited message from a server.
+        /// </param>
+        public void RemoveUnsolicitedNotificationListener(ILdapUnsolicitedNotificationListener listener)
+        {
+            if (listener != null)
+            {
+                Connection.RemoveUnsolicitedNotificationListener(listener);
+            }
+        }
+
+        // *************************************************************************
+        // Below are all of the Ldap protocol operation methods
+        // *************************************************************************
+
+        // *************************************************************************
+        // abandon methods
+        // *************************************************************************
+
+        /// <summary>
+        ///     Notifies the server not to send additional results associated with
+        ///     this LdapSearchResults object, and discards any results already
+        ///     received.
+        /// </summary>
+        /// <param name="results">
+        ///     An object returned from a search.
+        /// </param>
+        /// <exception>
+        ///     LdapException A general exception which includes an error
+        ///     message and an Ldap error code.
+        /// </exception>
+        public Task AbandonAsync(LdapSearchResults results)
+        {
+            return AbandonAsync(results, _defSearchCons);
+        }
+
+        /// <summary>
+        ///     Notifies the server not to send additional results associated with
+        ///     this LdapSearchResults object, and discards any results already
+        ///     received.
+        /// </summary>
+        /// <param name="results">
+        ///     An object returned from a search.
+        /// </param>
+        /// <param name="cons">
+        ///     The contraints specific to the operation.
+        /// </param>
+        /// <exception>
+        ///     LdapException A general exception which includes an error
+        ///     message and an Ldap error code.
+        /// </exception>
+        public Task AbandonAsync(LdapSearchResults results, LdapConstraints cons)
+        {
+            return results.AbandonAsync();
+        }
+
+        /// <summary>
+        ///     Abandons an asynchronous operation.
+        /// </summary>
+        /// <param name="id">
+        ///     The ID of the asynchronous operation to abandon. The ID
+        ///     can be obtained from the response queue for the
+        ///     operation.
+        /// </param>
+        /// <exception>
+        ///     LdapException A general exception which includes an error
+        ///     message and an Ldap error code.
+        /// </exception>
+        public void Abandon(int id)
+        {
+            Abandon(id, _defSearchCons);
+        }
+
+        /// <summary>
+        ///     Abandons an asynchronous operation, using the specified
+        ///     constraints.
+        /// </summary>
+        /// <param name="id">
+        ///     The ID of the asynchronous operation to abandon.
+        ///     The ID can be obtained from the search
+        ///     queue for the operation.
+        /// </param>
+        /// <param name="cons">
+        ///     The contraints specific to the operation.
+        /// </param>
+        /// <exception>
+        ///     LdapException A general exception which includes an error
+        ///     message and an Ldap error code.
+        /// </exception>
+        public void Abandon(int id, LdapConstraints cons)
+        {
+            // We need to inform the Message Agent which owns this messageID to
+            // remove it from the queue.
+            try
+            {
+                var agent = Connection.GetMessageAgent(id);
+                agent.Abandon(id, cons);
+            }
+            catch (FieldAccessException fae)
+            {
+                Logger.Log.LogWarning("Exception swallowed", fae);
+            }
+        }
+
+        /// <summary>
+        ///     Abandons all outstanding operations managed by the queue.
+        ///     All operations in progress, which are managed by the specified queue,
+        ///     are abandoned.
+        /// </summary>
+        /// <param name="queue">
+        ///     The queue returned from an asynchronous request.
+        ///     All outstanding operations managed by the queue
+        ///     are abandoned, and the queue is emptied.
+        /// </param>
+        /// <exception>
+        ///     LdapException A general exception which includes an error
+        ///     message and an Ldap error code.
+        /// </exception>
+        public void Abandon(LdapMessageQueue queue)
+        {
+            Abandon(queue, _defSearchCons);
+        }
+
+        /// <summary>
+        ///     Abandons all outstanding operations managed by the queue.
+        ///     All operations in progress, which are managed by the specified
+        ///     queue, are abandoned.
+        /// </summary>
+        /// <param name="queue">
+        ///     The queue returned from an asynchronous request.
+        ///     All outstanding operations managed by the queue
+        ///     are abandoned, and the queue is emptied.
+        /// </param>
+        /// <param name="cons">
+        ///     The contraints specific to the operation.
+        /// </param>
+        /// <exception>
+        ///     LdapException A general exception which includes an error
+        ///     message and an Ldap error code.
+        /// </exception>
+        public void Abandon(LdapMessageQueue queue, LdapConstraints cons)
+        {
+            if (queue != null)
+            {
+                MessageAgent agent;
+                if (queue is LdapSearchQueue)
+                {
+                    agent = queue.MessageAgent;
+                }
+                else
+                {
+                    agent = queue.MessageAgent;
+                }
+
+                var msgIds = agent.MessageIDs;
+                for (var i = 0; i < msgIds.Length; i++)
+                {
+                    agent.Abandon(msgIds[i], cons);
+                }
+            }
+        }
+
+        /// <summary>
+        ///     Asynchronously adds an entry to the directory.
+        /// </summary>
+        /// <param name="entry">
+        ///     LdapEntry object specifying the distinguished
+        ///     name and attributes of the new entry.
+        /// </param>
+        /// <param name="queue">
+        ///     Handler for messages returned from a server in
+        ///     response to this request. If it is null, a
+        ///     queue object is created internally.
+        /// </param>
+        /// <exception>
+        ///     LdapException A general exception which includes an error
+        ///     message and an Ldap error code.
+        /// </exception>
+        public Task<LdapResponseQueue> AddAsync(LdapEntry entry, LdapResponseQueue queue)
+        {
+            return AddAsync(entry, queue, _defSearchCons);
+        }
+
+        /// <summary>
+        ///     Asynchronously adds an entry to the directory, using the specified
+        ///     constraints.
+        /// </summary>
+        /// <param name="entry">
+        ///     LdapEntry object specifying the distinguished
+        ///     name and attributes of the new entry.
+        /// </param>
+        /// <param name="queue">
+        ///     Handler for messages returned from a server in
+        ///     response to this request. If it is null, a
+        ///     queue object is created internally.
+        /// </param>
+        /// <param name="cons">
+        ///     Constraints specific to the operation.
+        /// </param>
+        /// <exception>
+        ///     LdapException A general exception which includes an error
+        ///     message and an Ldap error code.
+        /// </exception>
+        public Task<LdapResponseQueue> AddAsync(LdapEntry entry, LdapResponseQueue queue, LdapConstraints cons)
+        {
+            if (cons == null)
+            {
+                cons = _defSearchCons;
+            }
+
+            // error check the parameters
+            if (entry == null)
+            {
+                throw new ArgumentException("The LdapEntry parameter" + " cannot be null");
+            }
+
+            if (entry.Dn == null)
+            {
+                throw new ArgumentException("The DN value must be present" + " in the LdapEntry object");
+            }
+
+            LdapMessage msg = new LdapAddRequest(entry, cons.GetControls());
+
+            return SendRequestToServerAsync(msg, cons.TimeLimit, queue, null);
+        }
+
+        /// <summary>
+        ///     Asynchronously authenticates to the Ldap server (that the object is
+        ///     currently connected to) using the specified name, password, Ldap
+        ///     version, and queue.
+        ///     If the object has been disconnected from an Ldap server,
+        ///     this method attempts to reconnect to the server. If the object
+        ///     has already authenticated, the old authentication is discarded.
+        /// </summary>
+        /// <param name="version">
+        ///     The Ldap protocol version, use Ldap_V3.
+        ///     Ldap_V2 is not supported.
+        /// </param>
+        /// <param name="dn">
+        ///     If non-null and non-empty, specifies that the
+        ///     connection and all operations through it should
+        ///     be authenticated with dn as the distinguished
+        ///     name.
+        /// </param>
+        /// <param name="passwd">
+        ///     If non-null and non-empty, specifies that the
+        ///     connection and all operations through it should
+        ///     be authenticated with dn as the distinguished
+        ///     name and passwd as password.
+        /// </param>
+        /// <param name="queue">
+        ///     Handler for messages returned from a server in
+        ///     response to this request. If it is null, a
+        ///     queue object is created internally.
+        /// </param>
+        /// <exception>
+        ///     LdapException A general exception which includes an error
+        ///     message and an Ldap error code.
+        /// </exception>
+        public Task<LdapResponseQueue> BindAsync(int version, string dn, byte[] passwd, LdapResponseQueue queue)
+        {
+            return BindAsync(version, dn, passwd, queue, _defSearchCons);
+        }
+
+        /// <summary>
+        ///     Asynchronously authenticates to the Ldap server (that the object is
+        ///     currently connected to) using the specified name, password, Ldap
+        ///     version, queue, and constraints.
+        ///     If the object has been disconnected from an Ldap server,
+        ///     this method attempts to reconnect to the server. If the object
+        ///     had already authenticated, the old authentication is discarded.
+        /// </summary>
+        /// <param name="version">
+        ///     The Ldap protocol version, use Ldap_V3.
+        ///     Ldap_V2 is not supported.
+        /// </param>
+        /// <param name="dn">
+        ///     If non-null and non-empty, specifies that the
+        ///     connection and all operations through it should
+        ///     be authenticated with dn as the distinguished
+        ///     name.
+        /// </param>
+        /// <param name="passwd">
+        ///     If non-null and non-empty, specifies that the
+        ///     connection and all operations through it should
+        ///     be authenticated with dn as the distinguished
+        ///     name and passwd as password.
+        /// </param>
+        /// <param name="queue">
+        ///     Handler for messages returned from a server in
+        ///     response to this request. If it is null, a
+        ///     queue object is created internally.
+        /// </param>
+        /// <param name="cons">
+        ///     Constraints specific to the operation.
+        /// </param>
+        /// <exception>
+        ///     LdapException A general exception which includes an error
+        ///     message and an Ldap error code.
+        /// </exception>
+        public async Task<LdapResponseQueue> BindAsync(int version, string dn, byte[] passwd, LdapResponseQueue queue,
+            LdapConstraints cons)
+        {
+            if (cons == null)
+            {
+                cons = _defSearchCons;
+            }
+
+            if (dn == null)
+            {
+                dn = string.Empty;
+            }
+            else
+            {
+                dn = dn.Trim();
+            }
+
+            if (passwd == null)
+            {
+                passwd = new byte[] { };
+            }
+
+            var anonymous = false;
+            if (passwd.Length == 0)
+            {
+                anonymous = true; // anonymous, passwd length zero with simple bind
+                dn = string.Empty; // set to null if anonymous
+            }
+
+            LdapMessage msg = new LdapBindRequest(version, dn, passwd, cons.GetControls());
+
+            var msgId = msg.MessageId;
+            var bindProps = new BindProperties(version, dn, "simple", anonymous, null);
+
+            // For bind requests, if not connected, attempt to reconnect
+            if (!Connection.Connected)
+            {
+                if (Connection.Host != null)
+                {
+                    await Connection.ConnectAsync(Connection.Host, Connection.Port);
+                }
+                else
+                {
+                    throw new LdapException(ExceptionMessages.ConnectionImpossible, LdapException.ConnectError, null);
+                }
+            }
+
+            // The semaphore is released when the bind response is queued.
+            Connection.AcquireWriteSemaphore(msgId);
+
+            return await SendRequestToServerAsync(msg, cons.TimeLimit, queue, bindProps);
+        }
+
+        // *************************************************************************
+        // compare methods
+        // *************************************************************************
+
+        /// <summary>
+        ///     Synchronously checks to see if an entry contains an attribute
+        ///     with a specified value.
+        /// </summary>
+        /// <param name="dn">
+        ///     The distinguished name of the entry to use in the
+        ///     comparison.
+        /// </param>
+        /// <param name="attr">
+        ///     The attribute to compare against the entry. The
+        ///     method checks to see if the entry has an
+        ///     attribute with the same name and value as this
+        ///     attribute.
+        /// </param>
+        /// <returns>
+        ///     True if the entry has the value,
+        ///     and false if the entry does not
+        ///     have the value or the attribute.
+        /// </returns>
+        /// <exception>
+        ///     LdapException A general exception which includes an error
+        ///     message and an Ldap error code.
+        /// </exception>
+        public Task<bool> CompareAsync(string dn, LdapAttribute attr)
+        {
+            return CompareAsync(dn, attr, _defSearchCons);
+        }
+
+        /// <summary>
+        ///     Synchronously checks to see if an entry contains an attribute with a
+        ///     specified value, using the specified constraints.
+        /// </summary>
+        /// <param name="dn">
+        ///     The distinguished name of the entry to use in the
+        ///     comparison.
+        /// </param>
+        /// <param name="attr">
+        ///     The attribute to compare against the entry. The
+        ///     method checks to see if the entry has an
+        ///     attribute with the same name and value as this
+        ///     attribute.
+        /// </param>
+        /// <param name="cons">
+        ///     Constraints specific to the operation.
+        /// </param>
+        /// <returns>
+        ///     True if the entry has the value,
+        ///     and false if the entry does not
+        ///     have the value or the attribute.
+        /// </returns>
+        /// <exception>
+        ///     LdapException A general exception which includes an error
+        ///     message and an Ldap error code.
+        /// </exception>
+        public async Task<bool> CompareAsync(string dn, LdapAttribute attr, LdapConstraints cons)
+        {
+            var ret = false;
+
+            var queue = await CompareAsync(dn, attr, null, cons);
+
+            var res = (LdapResponse)queue.GetResponse();
+
+            // Set local copy of responseControls synchronously - if there were any
+            lock (_responseCtlSemaphore)
+            {
+                _responseCtls = res.Controls;
+            }
+
+            if (res.ResultCode == LdapException.CompareTrue)
+            {
+                ret = true;
+            }
+            else if (res.ResultCode == LdapException.CompareFalse)
+            {
+                ret = false;
+            }
+            else
+            {
+                await ChkResultCodeAsync(queue, cons, res);
+            }
+
+            return ret;
+        }
+
+        /// <summary>
+        ///     Asynchronously compares an attribute value with one in the directory,
+        ///     using the specified queue.
+        ///     Please note that a successful completion of this command results in
+        ///     one of two status codes: LdapException.COMPARE_TRUE if the entry
+        ///     has the value, and LdapException.COMPARE_FALSE if the entry
+        ///     does not have the value or the attribute.
+        /// </summary>
+        /// <param name="dn">
+        ///     The distinguished name of the entry containing an
+        ///     attribute to compare.
+        /// </param>
+        /// <param name="attr">
+        ///     An attribute to compare.
+        /// </param>
+        /// <param name="queue">
+        ///     The queue for messages returned from a server in
+        ///     response to this request. If it is null, a
+        ///     queue object is created internally.
+        /// </param>
+        /// <exception>
+        ///     LdapException A general exception which includes an error
+        ///     message and an Ldap error code.
+        /// </exception>
+        /// <seealso cref="LdapException.CompareTrue">
+        /// </seealso>
+        /// <seealso cref="LdapException.CompareFalse">
+        /// </seealso>
+        public Task<LdapResponseQueue> CompareAsync(string dn, LdapAttribute attr, LdapResponseQueue queue)
+        {
+            return CompareAsync(dn, attr, queue, _defSearchCons);
+        }
+
+        /// <summary>
+        ///     Asynchronously compares an attribute value with one in the directory,
+        ///     using the specified queue and contraints.
+        ///     Please note that a successful completion of this command results in
+        ///     one of two status codes: LdapException.COMPARE_TRUE if the entry
+        ///     has the value, and LdapException.COMPARE_FALSE if the entry
+        ///     does not have the value or the attribute.
+        /// </summary>
+        /// <param name="dn">
+        ///     The distinguished name of the entry containing an
+        ///     attribute to compare.
+        /// </param>
+        /// <param name="attr">
+        ///     An attribute to compare.
+        /// </param>
+        /// <param name="queue">
+        ///     Handler for messages returned from a server in
+        ///     response to this request. If it is null, a
+        ///     queue object is created internally.
+        /// </param>
+        /// <param name="cons">
+        ///     Constraints specific to the operation.
+        /// </param>
+        /// <exception>
+        ///     LdapException A general exception which includes an error
+        ///     message and an Ldap error code.
+        /// </exception>
+        /// <seealso cref="LdapException.CompareTrue">
+        /// </seealso>
+        /// <seealso cref="LdapException.CompareFalse">
+        /// </seealso>
+        public Task<LdapResponseQueue> CompareAsync(string dn, LdapAttribute attr, LdapResponseQueue queue,
+            LdapConstraints cons)
+        {
+            if (attr.Size() != 1)
+            {
+                throw new ArgumentException("compare: Exactly one value " + "must be present in the LdapAttribute");
+            }
+
+            if (dn == null)
+            {
+                // Invalid parameter
+                throw new ArgumentException("compare: DN cannot be null");
+            }
+
+            if (cons == null)
+            {
+                cons = _defSearchCons;
+            }
+
+            LdapMessage msg = new LdapCompareRequest(dn, attr.Name, attr.ByteValue, cons.GetControls());
+
+            return SendRequestToServerAsync(msg, cons.TimeLimit, queue, null);
+        }
+
+        /// <summary>
+        ///     Asynchronously deletes the entry with the specified distinguished name
+        ///     from the directory and returns the results to the specified queue.
+        ///     Note: A Delete operation will not remove an entry that contains
+        ///     subordinate entries, nor will it dereference alias entries.
+        /// </summary>
+        /// <param name="dn">
+        ///     The distinguished name of the entry to modify.
+        /// </param>
+        /// <param name="queue">
+        ///     The queue for messages returned from a server in
+        ///     response to this request. If it is null, a
+        ///     queue object is created internally.
+        /// </param>
+        /// <exception>
+        ///     LdapException A general exception which includes an error
+        ///     message and an Ldap error code.
+        /// </exception>
+        public Task<LdapResponseQueue> DeleteAsync(string dn, LdapResponseQueue queue)
+        {
+            return DeleteAsync(dn, queue, _defSearchCons);
+        }
+
+        /// <summary>
+        ///     Asynchronously deletes the entry with the specified distinguished name
+        ///     from the directory, using the specified contraints and queue.
+        ///     Note: A Delete operation will not remove an entry that contains
+        ///     subordinate entries, nor will it dereference alias entries.
+        /// </summary>
+        /// <param name="dn">
+        ///     The distinguished name of the entry to delete.
+        /// </param>
+        /// <param name="queue">
+        ///     The queue for messages returned from a server in
+        ///     response to this request. If it is null, a
+        ///     queue object is created internally.
+        /// </param>
+        /// <param name="cons">
+        ///     The constraints specific to the operation.
+        /// </param>
+        /// <exception>
+        ///     LdapException A general exception which includes an error
+        ///     message and an Ldap error code.
+        /// </exception>
+        public Task<LdapResponseQueue> DeleteAsync(string dn, LdapResponseQueue queue, LdapConstraints cons)
+        {
+            if (dn == null)
+            {
+                // Invalid DN parameter
+                throw new ArgumentException(ExceptionMessages.DnParamError);
+            }
+
+            if (cons == null)
+            {
+                cons = _defSearchCons;
+            }
+
+            LdapMessage msg = new LdapDeleteRequest(dn, cons.GetControls());
+
+            return SendRequestToServerAsync(msg, cons.TimeLimit, queue, null);
+        }
+
+        /// <summary>
+        ///     Synchronously disconnect from the server.
+        /// </summary>
+        /// <param name="how">
+        ///     true if application call disconnect API, false if finalize.
+        /// </param>
+        private void DisconnectImpl()
+        {
+            // disconnect doesn't affect other clones
+            // If not a clone, destroys connection
+            Connection = Connection.DestroyClone();
+        }
+
+        /*
+        * Asynchronous Ldap extended request
+        */
+
+        /// <summary>
+        ///     Provides an asynchronous means to access extended, non-mandatory
+        ///     operations offered by a particular Ldapv3 compliant server.
+        /// </summary>
+        /// <param name="op">
+        ///     The object which contains (1) an identifier of an extended
+        ///     operation which should be recognized by the particular Ldap
+        ///     server this client is connected to and (2) an
+        ///     operation-specific sequence of octet strings
+        ///     or BER-encoded values.
+        /// </param>
+        /// <param name="queue">
+        ///     The queue for messages returned from a server in
+        ///     response to this request. If it is null, a queue
+        ///     object is created internally.
+        /// </param>
+        /// <returns>
+        ///     An operation-specific object, containing an ID and either an octet
+        ///     string or BER-encoded values.
+        /// </returns>
+        /// <exception>
+        ///     LdapException A general exception which includes an error
+        ///     message and an Ldap error code.
+        /// </exception>
+        public Task<LdapResponseQueue> ExtendedOperationAsync(LdapExtendedOperation op, LdapResponseQueue queue)
+        {
+            return ExtendedOperationAsync(op, _defSearchCons, queue);
+        }
+
+        /*
+        *  Asynchronous Ldap extended request with SearchConstraints
+        */
+
+        /// <summary>
+        ///     Provides an asynchronous means to access extended, non-mandatory
+        ///     operations offered by a particular Ldapv3 compliant server.
+        /// </summary>
+        /// <param name="op">
+        ///     The object which contains (1) an identifier of an extended
+        ///     operation which should be recognized by the particular Ldap
+        ///     server this client is connected to and (2) an operation-
+        ///     specific sequence of octet strings or BER-encoded values.
+        /// </param>
+        /// <param name="queue">
+        ///     The queue for messages returned from a server in
+        ///     response to this request. If it is null, a queue
+        ///     object is created internally.
+        /// </param>
+        /// <param name="cons">
+        ///     The constraints specific to this operation.
+        /// </param>
+        /// <returns>
+        ///     An operation-specific object, containing an ID and either an
+        ///     octet string or BER-encoded values.
+        /// </returns>
+        /// <exception>
+        ///     LdapException A general exception which includes an error
+        ///     message and an Ldap error code.
+        /// </exception>
+        public Task<LdapResponseQueue> ExtendedOperationAsync(LdapExtendedOperation op, LdapConstraints cons,
+            LdapResponseQueue queue)
+        {
+            // Use default constraints if none-specified
+            if (cons == null)
+            {
+                cons = _defSearchCons;
+            }
+
+            var msg = MakeExtendedOperation(op, cons);
+            return SendRequestToServerAsync(msg, cons.TimeLimit, queue, null);
+        }
+
+        /// <summary>
+        ///     Formulates the extended operation, constraints into an
+        ///     LdapMessage and returns the LdapMessage.  This is used by
+        ///     extendedOperation and startTLS which needs the LdapMessage to
+        ///     get the MessageID.
+        /// </summary>
+        internal LdapMessage MakeExtendedOperation(LdapExtendedOperation op, LdapConstraints cons)
+        {
+            // Use default constraints if none-specified
+            if (cons == null)
+            {
+                cons = _defSearchCons;
+            }
+
+            // error check the parameters
+            if (op.GetId() == null)
+            {
+                // Invalid extended operation parameter, no OID specified
+                throw new ArgumentException(ExceptionMessages.OpParamError);
+            }
+
+            return new LdapExtendedRequest(op, cons.GetControls());
+        }
+
+        /// <summary>
+        ///     Asynchronously makes a single change to an existing entry in the
+        ///     directory.
+        ///     For example, this modify method can change the value of an attribute,
+        ///     add a new attribute value, or remove an existing attribute value.
+        ///     The LdapModification object specifies both the change to be made and
+        ///     the LdapAttribute value to be changed.
+        ///     If the request fails with {@link LdapException.CONNECT_ERROR},
+        ///     it is indeterminate whether or not the server made the modification.
+        /// </summary>
+        /// <param name="dn">
+        ///     Distinguished name of the entry to modify.
+        /// </param>
+        /// <param name="mod">
+        ///     A single change to be made to the entry.
+        /// </param>
+        /// <param name="queue">
+        ///     Handler for messages returned from a server in
+        ///     response to this request. If it is null, a
+        ///     queue object is created internally.
+        /// </param>
+        /// <exception>
+        ///     LdapException A general exception which includes an error
+        ///     message and an Ldap error code.
+        /// </exception>
+        public Task<LdapResponseQueue> ModifyAsync(string dn, LdapModification mod, LdapResponseQueue queue)
+        {
+            return ModifyAsync(dn, mod, queue, _defSearchCons);
+        }
+
+        /// <summary>
+        ///     Asynchronously makes a single change to an existing entry in the
+        ///     directory, using the specified constraints and queue.
+        ///     For example, this modify method can change the value of an attribute,
+        ///     add a new attribute value, or remove an existing attribute value.
+        ///     The LdapModification object specifies both the change to be made
+        ///     and the LdapAttribute value to be changed.
+        ///     If the request fails with {@link LdapException.CONNECT_ERROR},
+        ///     it is indeterminate whether or not the server made the modification.
+        /// </summary>
+        /// <param name="dn">
+        ///     Distinguished name of the entry to modify.
+        /// </param>
+        /// <param name="mod">
+        ///     A single change to be made to the entry.
+        /// </param>
+        /// <param name="queue">
+        ///     Handler for messages returned from a server in
+        ///     response to this request. If it is null, a
+        ///     queue object is created internally.
+        /// </param>
+        /// <param name="cons">
+        ///     Constraints specific to the operation.
+        /// </param>
+        /// <exception>
+        ///     LdapException A general exception which includes an error
+        ///     message and an Ldap error code.
+        /// </exception>
+        public Task<LdapResponseQueue> ModifyAsync(string dn, LdapModification mod, LdapResponseQueue queue,
+            LdapConstraints cons)
+        {
+            var mods = new LdapModification[1];
+            mods[0] = mod;
+            return ModifyAsync(dn, mods, queue, cons);
+        }
+
+        /// <summary>
+        ///     Asynchronously makes a set of changes to an existing entry in the
+        ///     directory.
+        ///     For example, this modify method can change attribute values, add new
+        ///     attribute values, or remove existing attribute values.
+        ///     Because the server applies all changes in an LdapModification array
+        ///     atomically, the application can expect that no changes
+        ///     have been performed if an error is returned.
+        ///     If the request fails with {@link LdapException.CONNECT_ERROR},
+        ///     it is indeterminate whether or not the server made the modifications.
+        /// </summary>
+        /// <param name="dn">
+        ///     The distinguished name of the entry to modify.
+        /// </param>
+        /// <param name="mods">
+        ///     The changes to be made to the entry.
+        /// </param>
+        /// <param name="queue">
+        ///     The queue for messages returned from a server in
+        ///     response to this request. If it is null, a
+        ///     queue object is created internally.
+        /// </param>
+        /// <exception>
+        ///     LdapException A general exception which includes an error
+        ///     message and an Ldap error code.
+        /// </exception>
+        public Task<LdapResponseQueue> ModifyAsync(string dn, LdapModification[] mods, LdapResponseQueue queue)
+        {
+            return ModifyAsync(dn, mods, queue, _defSearchCons);
+        }
+
+        /// <summary>
+        ///     Asynchronously makes a set of changes to an existing entry in the
+        ///     directory, using the specified constraints and queue.
+        ///     For example, this modify method can change attribute values, add new
+        ///     attribute values, or remove existing attribute values.
+        ///     Because the server applies all changes in an LdapModification array
+        ///     atomically, the application can expect that no changes
+        ///     have been performed if an error is returned.
+        ///     If the request fails with {@link LdapException.CONNECT_ERROR},
+        ///     it is indeterminate whether or not the server made the modifications.
+        /// </summary>
+        /// <param name="dn">
+        ///     The distinguished name of the entry to modify.
+        /// </param>
+        /// <param name="mods">
+        ///     The changes to be made to the entry.
+        /// </param>
+        /// <param name="queue">
+        ///     The queue for messages returned from a server in
+        ///     response to this request. If it is null, a
+        ///     queue object is created internally.
+        /// </param>
+        /// <param name="cons">
+        ///     Constraints specific to the operation.
+        /// </param>
+        /// <exception>
+        ///     LdapException A general exception which includes an error
+        ///     message and an Ldap error code.
+        /// </exception>
+        public Task<LdapResponseQueue> ModifyAsync(string dn, LdapModification[] mods, LdapResponseQueue queue,
+            LdapConstraints cons)
+        {
+            if (dn == null)
+            {
+                // Invalid DN parameter
+                throw new ArgumentException(ExceptionMessages.DnParamError);
+            }
+
+            if (cons == null)
+            {
+                cons = _defSearchCons;
+            }
+
+            LdapMessage msg = new LdapModifyRequest(dn, mods, cons.GetControls());
+
+            return SendRequestToServerAsync(msg, cons.TimeLimit, queue, null);
+        }
+
+        /// <summary>
+        ///     Synchronously reads the entry specified by the Ldap URL.
+        ///     When this read method is called, a new connection is created
+        ///     automatically, using the host and port specified in the URL. After
+        ///     finding the entry, the method closes the connection (in other words,
+        ///     it disconnects from the Ldap server).
+        ///     If the URL specifies a filter and scope, they are not used. Of the
+        ///     information specified in the URL, this method only uses the Ldap host
+        ///     name and port number, the base distinguished name (DN), and the list
+        ///     of attributes to return.
+        /// </summary>
+        /// <param name="toGet">
+        ///     Ldap URL specifying the entry to read.
+        /// </param>
+        /// <returns>
+        ///     The entry specified by the base DN.
+        /// </returns>
+        /// <exception>
+        ///     LdapException if the object was not found.
+        /// </exception>
+        public static Task<LdapEntry> ReadAsync(LdapUrl toGet)
+        {
+            return ReadAsync(toGet, null);
+        }
+
+        /// <summary>
+        ///     Synchronously reads the entry specified by the Ldap URL, using the
+        ///     specified constraints.
+        ///     When this method is called, a new connection is created
+        ///     automatically, using the host and port specified in the URL. After
+        ///     finding the entry, the method closes the connection (in other words,
+        ///     it disconnects from the Ldap server).
+        ///     If the URL specifies a filter and scope, they are not used. Of the
+        ///     information specified in the URL, this method only uses the Ldap host
+        ///     name and port number, the base distinguished name (DN), and the list
+        ///     of attributes to return.
+        /// </summary>
+        /// <returns>
+        ///     The entry specified by the base DN.
+        /// </returns>
+        /// <param name="toGet">
+        ///     Ldap URL specifying the entry to read.
+        /// </param>
+        /// <param name="cons">
+        ///     Constraints specific to the operation.
+        /// </param>
+        /// <exception>
+        ///     LdapException if the object was not found.
+        /// </exception>
+        public static async Task<LdapEntry> ReadAsync(LdapUrl toGet, LdapSearchConstraints cons)
+        {
+            using (var lconn = new LdapConnection())
+            {
+                await lconn.ConnectAsync(toGet.Host, toGet.Port);
+                return await lconn.ReadAsync(toGet.GetDn(), toGet.AttributeArray, cons);
+            }
+        }
+
+        /*
+        * rename
+        */
+
+        /// <summary>
+        ///     Asynchronously renames an existing entry in the directory.
+        /// </summary>
+        /// <param name="dn">
+        ///     The current distinguished name of the entry.
+        /// </param>
+        /// <param name="newRdn">
+        ///     The new relative distinguished name for the entry.
+        /// </param>
+        /// <param name="deleteOldRdn">
+        ///     If true, the old name is not retained as an
+        ///     attribute value. If false, the old name is
+        ///     retained as an attribute value.
+        /// </param>
+        /// <param name="queue">
+        ///     The queue for messages returned from a server in
+        ///     response to this request. If it is null, a
+        ///     queue object is created internally.
+        /// </param>
+        /// <exception>
+        ///     LdapException A general exception which includes an error
+        ///     message and an Ldap error code.
+        /// </exception>
+        public Task<LdapResponseQueue> RenameAsync(string dn, string newRdn, bool deleteOldRdn, LdapResponseQueue queue)
+        {
+            return RenameAsync(dn, newRdn, deleteOldRdn, queue, _defSearchCons);
+        }
+
+        /// <summary>
+        ///     Asynchronously renames an existing entry in the directory, using the
+        ///     specified constraints.
+        /// </summary>
+        /// <param name="dn">
+        ///     The current distinguished name of the entry.
+        /// </param>
+        /// <param name="newRdn">
+        ///     The new relative distinguished name for the entry.
+        /// </param>
+        /// <param name="deleteOldRdn">
+        ///     If true, the old name is not retained as an
+        ///     attribute value. If false, the old name is
+        ///     retained as an attribute value.
+        /// </param>
+        /// <param name="queue">
+        ///     The queue for messages returned from a server in
+        ///     response to this request. If it is null, a
+        ///     queue object is created internally.
+        /// </param>
+        /// <param name="cons">
+        ///     The constraints specific to the operation.
+        /// </param>
+        /// <exception>
+        ///     LdapException A general exception which includes an error
+        ///     message and an Ldap error code.
+        /// </exception>
+        public Task<LdapResponseQueue> RenameAsync(string dn, string newRdn, bool deleteOldRdn, LdapResponseQueue queue,
+            LdapConstraints cons)
+        {
+            return RenameAsync(dn, newRdn, null, deleteOldRdn, queue, cons);
+        }
+
+        /// <summary>
+        ///     Asynchronously renames an existing entry in the directory, possibly
+        ///     repositioning the entry in the directory.
+        /// </summary>
+        /// <param name="dn">
+        ///     The current distinguished name of the entry.
+        /// </param>
+        /// <param name="newRdn">
+        ///     The new relative distinguished name for the entry.
+        /// </param>
+        /// <param name="newParentdn">
+        ///     The distinguished name of an existing entry which
+        ///     is to be the new parent of the entry.
+        /// </param>
+        /// <param name="deleteOldRdn">
+        ///     If true, the old name is not retained as an
+        ///     attribute value. If false, the old name is
+        ///     retained as an attribute value.
+        /// </param>
+        /// <param name="queue">
+        ///     The queue for messages returned from a server in
+        ///     response to this request. If it is null, a
+        ///     queue object is created internally.
+        /// </param>
+        /// <exception>
+        ///     LdapException A general exception which includes an error
+        ///     message and an Ldap error code.
+        /// </exception>
+        public Task<LdapResponseQueue> RenameAsync(string dn, string newRdn, string newParentdn, bool deleteOldRdn,
+            LdapResponseQueue queue)
+        {
+            return RenameAsync(dn, newRdn, newParentdn, deleteOldRdn, queue, _defSearchCons);
+        }
+
+        /// <summary>
+        ///     Asynchronously renames an existing entry in the directory, using the
+        ///     specified constraints and possibly repositioning the entry in the
+        ///     directory.
+        /// </summary>
+        /// <param name="dn">
+        ///     The current distinguished name of the entry.
+        /// </param>
+        /// <param name="newRdn">
+        ///     The new relative distinguished name for the entry.
+        /// </param>
+        /// <param name="newParentdn">
+        ///     The distinguished name of an existing entry which
+        ///     is to be the new parent of the entry.
+        /// </param>
+        /// <param name="deleteOldRdn">
+        ///     If true, the old name is not retained as an
+        ///     attribute value. If false, the old name is
+        ///     retained as an attribute value.
+        /// </param>
+        /// <param name="queue">
+        ///     The queue for messages returned from a server in
+        ///     response to this request. If it is null, a
+        ///     queue object is created internally.
+        /// </param>
+        /// <param name="cons">
+        ///     The constraints specific to the operation.
+        /// </param>
+        /// <exception>
+        ///     LdapException A general exception which includes an error
+        ///     message and an Ldap error code.
+        /// </exception>
+        public Task<LdapResponseQueue> RenameAsync(string dn, string newRdn, string newParentdn, bool deleteOldRdn,
+            LdapResponseQueue queue, LdapConstraints cons)
+        {
+            if (dn == null || newRdn == null)
+            {
+                // Invalid DN or RDN parameter
+                throw new ArgumentException(ExceptionMessages.RdnParamError);
+            }
+
+            if (cons == null)
+            {
+                cons = _defSearchCons;
+            }
+
+            LdapMessage msg = new LdapModifyDnRequest(dn, newRdn, newParentdn, deleteOldRdn, cons.GetControls());
+
+            return SendRequestToServerAsync(msg, cons.TimeLimit, queue, null);
+        }
+
+        /// <summary>
+        ///     Asynchronously performs the search specified by the parameters.
+        /// </summary>
+        /// <param name="base">
+        ///     The base distinguished name to search from.
+        /// </param>
+        /// <param name="scope">
+        ///     The scope of the entries to search. The following
+        ///     are the valid options:.
+        ///     <ul>
+        ///         <li>SCOPE_BASE - searches only the base DN</li>
+        ///         <li>SCOPE_ONE - searches only entries under the base DN</li>
+        ///         <li>
+        ///             SCOPE_SUB - searches the base DN and all entries
+        ///             within its subtree
+        ///         </li>
+        ///     </ul>
+        /// </param>
+        /// <param name="filter">
+        ///     Search filter specifying the search criteria.
+        /// </param>
+        /// <param name="attrs">
+        ///     Names of attributes to retrieve.
+        /// </param>
+        /// <param name="typesOnly">
+        ///     If true, returns the names but not the values of
+        ///     the attributes found.  If false, returns the
+        ///     names and values for attributes found.
+        /// </param>
+        /// <param name="queue">
+        ///     Handler for messages returned from a server in
+        ///     response to this request. If it is null, a
+        ///     queue object is created internally.
+        /// </param>
+        /// <exception>
+        ///     LdapException A general exception which includes an error
+        ///     message and an Ldap error code.
+        /// </exception>
+        public Task<LdapSearchQueue> SearchAsync(string @base, int scope, string filter, string[] attrs, bool typesOnly,
+            LdapSearchQueue queue)
+        {
+            return SearchAsync(@base, scope, filter, attrs, typesOnly, queue, _defSearchCons);
+        }
+
+        /// <summary>
+        ///     Asynchronously performs the search specified by the parameters,
+        ///     also allowing specification of constraints for the search (such
+        ///     as the maximum number of entries to find or the maximum time to
+        ///     wait for search results).
+        /// </summary>
+        /// <param name="base">
+        ///     The base distinguished name to search from.
+        /// </param>
+        /// <param name="scope">
+        ///     The scope of the entries to search. The following
+        ///     are the valid options:.
+        ///     <ul>
+        ///         <li>SCOPE_BASE - searches only the base DN</li>
+        ///         <li>SCOPE_ONE - searches only entries under the base DN</li>
+        ///         <li>
+        ///             SCOPE_SUB - searches the base DN and all entries
+        ///             within its subtree
+        ///         </li>
+        ///     </ul>
+        /// </param>
+        /// <param name="filter">
+        ///     The search filter specifying the search criteria.
+        /// </param>
+        /// <param name="attrs">
+        ///     The names of attributes to retrieve.
+        /// </param>
+        /// <param name="typesOnly">
+        ///     If true, returns the names but not the values of
+        ///     the attributes found.  If false, returns the
+        ///     names and values for attributes found.
+        /// </param>
+        /// <param name="queue">
+        ///     The queue for messages returned from a server in
+        ///     response to this request. If it is null, a
+        ///     queue object is created internally.
+        /// </param>
+        /// <param name="cons">
+        ///     The constraints specific to the search.
+        /// </param>
+        /// <exception>
+        ///     LdapException A general exception which includes an error
+        ///     message and an Ldap error code.
+        /// </exception>
+        public async Task<LdapSearchQueue> SearchAsync(string @base, int scope, string filter, string[] attrs, bool typesOnly,
+            LdapSearchQueue queue, LdapSearchConstraints cons)
+        {
+            if (filter == null)
+            {
+                filter = "objectclass=*";
+            }
+
+            if (cons == null)
+            {
+                cons = _defSearchCons;
+            }
+
+            LdapMessage msg = new LdapSearchRequest(@base, scope, filter, attrs, cons.Dereference, cons.MaxResults,
+                cons.ServerTimeLimit, typesOnly, cons.GetControls());
+            MessageAgent agent;
+            var myqueue = queue;
+            if (myqueue == null)
+            {
+                agent = new MessageAgent();
+                myqueue = new LdapSearchQueue(agent);
+            }
+            else
+            {
+                agent = queue.MessageAgent;
+            }
+
+            await agent.SendMessageAsync(Connection, msg, cons.TimeLimit, null);
+            return myqueue;
+        }
+
+        /*
+        * Ldap URL search
+        */
+
+        /// <summary>
+        ///     Synchronously performs the search specified by the Ldap URL, returning
+        ///     an enumerable LdapSearchResults object.
+        /// </summary>
+        /// <param name="toGet">
+        ///     The Ldap URL specifying the entry to read.
+        /// </param>
+        /// <exception>
+        ///     LdapException A general exception which includes an error
+        ///     message and an Ldap error code.
+        /// </exception>
+        public static Task<ILdapSearchResults> SearchAsync(LdapUrl toGet)
+        {
+            // Get a clone of default search constraints, method alters batchSize
+            return SearchAsync(toGet, null);
+        }
+
+        /*
+        * Ldap URL search
+        */
+
+        /// <summary>
+        ///     Synchronously perfoms the search specified by the Ldap URL, using
+        ///     the specified search constraints (such as the maximum number of
+        ///     entries to find or the maximum time to wait for search results).
+        ///     When this method is called, a new connection is created
+        ///     automatically, using the host and port specified in the URL. After
+        ///     all search results have been received from the server, the method
+        ///     closes the connection (in other words, it disconnects from the Ldap
+        ///     server).
+        ///     As part of the search constraints, a choice can be made as to whether
+        ///     to have the results delivered all at once or in smaller batches. If
+        ///     the results are to be delivered in smaller batches, each iteration
+        ///     blocks only until the next batch of results is returned.
+        /// </summary>
+        /// <param name="toGet">
+        ///     Ldap URL specifying the entry to read.
+        /// </param>
+        /// <param name="cons">
+        ///     The constraints specific to the search.
+        /// </param>
+        /// <exception>
+        ///     LdapException A general exception which includes an error
+        ///     message and an Ldap error code.
+        /// </exception>
+        public static async Task<ILdapSearchResults> SearchAsync(LdapUrl toGet, LdapSearchConstraints cons)
+        {
+            using (var lconn = new LdapConnection())
+            {
+                await lconn.ConnectAsync(toGet.Host, toGet.Port);
+                if (cons == null)
+                {
+                    // This is a clone, so we already have our own copy
+                    cons = lconn.SearchConstraints;
+                }
+                else
+                {
+                    // get our own copy of user's constraints because we modify it
+                    cons = (LdapSearchConstraints)cons.Clone();
+                }
+
+                cons.BatchSize = 0; // Must wait until all results arrive
+                return await lconn.SearchAsync(toGet.GetDn(), toGet.Scope, toGet.Filter, toGet.AttributeArray, false,
+                    cons);
+            }
+        }
+
+        /// <summary>
+        ///     Sends an Ldap request to a directory server.
+        ///     The specified the Ldap request is sent to the directory server
+        ///     associated with this connection using default constraints. An Ldap
+        ///     request object is a subclass {@link LdapMessage} with the operation
+        ///     type set to one of the request types. You can build a request by using
+        ///     the request classes found in this package
+        ///     You should note that, since Ldap requests sent to the server
+        ///     using sendRequest are asynchronous, automatic referral following
+        ///     does not apply to these requests.
+        /// </summary>
+        /// <param name="request">
+        ///     The Ldap request to send to the directory server.
+        /// </param>
+        /// <param name="queue">
+        ///     The queue for messages returned from a server in
+        ///     response to this request. If it is null, a
+        ///     queue object is created internally.
+        /// </param>
+        /// <exception>
+        ///     LdapException A general exception which includes an error
+        ///     message and an Ldap error code.
+        /// </exception>
+        /// <seealso cref="LdapMessage.Type">
+        /// </seealso>
+        /// <seealso cref="RfcLdapMessage.IsRequest">
+        /// </seealso>
+        public Task<LdapMessageQueue> SendRequestAsync(LdapMessage request, LdapMessageQueue queue)
+        {
+            return SendRequestAsync(request, queue, null);
+        }
+
+        /// <summary>
+        ///     Sends an Ldap request to a directory server.
+        ///     The specified the Ldap request is sent to the directory server
+        ///     associated with this connection. An Ldap request object is an
+        ///     {@link LdapMessage} with the operation type set to one of the request
+        ///     types. You can build a request by using the request classes found in this
+        ///     package
+        ///     You should note that, since Ldap requests sent to the server
+        ///     using sendRequest are asynchronous, automatic referral following
+        ///     does not apply to these requests.
+        /// </summary>
+        /// <param name="request">
+        ///     The Ldap request to send to the directory server.
+        /// </param>
+        /// <param name="queue">
+        ///     The queue for messages returned from a server in
+        ///     response to this request. If it is null, a
+        ///     queue object is created internally.
+        /// </param>
+        /// <param name="cons">
+        ///     The constraints that apply to this request.
+        /// </param>
+        /// <exception>
+        ///     LdapException A general exception which includes an error
+        ///     message and an Ldap error code.
+        /// </exception>
+        /// <seealso cref="LdapMessage.Type">
+        /// </seealso>
+        /// <seealso cref="RfcLdapMessage.IsRequest">
+        /// </seealso>
+        public async Task<LdapMessageQueue> SendRequestAsync(LdapMessage request, LdapMessageQueue queue, LdapConstraints cons)
+        {
+            if (!request.Request)
+            {
+                throw new Exception("Object is not a request message");
+            }
+
+            if (cons == null)
+            {
+                cons = _defSearchCons;
+            }
+
+            // Get the correct queue for a search request
+            MessageAgent agent;
+            var myqueue = queue;
+            if (myqueue == null)
+            {
+                agent = new MessageAgent();
+                if (request.Type == LdapMessage.SearchRequest)
+                {
+                    myqueue = new LdapSearchQueue(agent);
+                }
+                else
+                {
+                    myqueue = new LdapResponseQueue(agent);
+                }
+            }
+            else
+            {
+                agent = queue.MessageAgent;
+            }
+
+            await agent.SendMessageAsync(Connection, request, cons.TimeLimit, null);
+
+            return myqueue;
+        }
+
+        // *************************************************************************
+        // helper methods
+        // *************************************************************************
+
+        /// <summary>
+        ///     Locates the appropriate message agent and sends
+        ///     the Ldap request to a directory server.
+        /// </summary>
+        /// <param name="msg">
+        ///     the message to send.
+        /// </param>
+        /// <param name="timeout">
+        ///     the timeout value.
+        /// </param>
+        /// <param name="queue">
+        ///     the response queue or null.
+        /// </param>
+        /// <returns>
+        ///     the LdapResponseQueue for this request.
+        /// </returns>
+        /// <exception>
+        ///     LdapException A general exception which includes an error
+        ///     message and an Ldap error code.
+        /// </exception>
+        private async Task<LdapResponseQueue> SendRequestToServerAsync(LdapMessage msg, int timeout, LdapResponseQueue queue,
+            BindProperties bindProps)
+        {
+            MessageAgent agent;
+            if (queue == null)
+            {
+                agent = new MessageAgent();
+                queue = new LdapResponseQueue(agent);
+            }
+            else
+            {
+                agent = queue.MessageAgent;
+            }
+
+            await agent.SendMessageAsync(Connection, msg, timeout, bindProps);
+            return queue;
+        }
+
+        /// <summary>
+        ///     get an LdapConnection object so that we can follow a referral.
+        ///     This function is never called if cons.getReferralFollowing() returns
+        ///     false.
+        /// </summary>
+        /// <param name="referrals">
+        ///     the array of referral strings.
+        /// </param>
+        /// <returns>
+        ///     The referralInfo object.
+        /// </returns>
+        /// <exception>
+        ///     LdapReferralException A general exception which includes
+        ///     an error message and an Ldap error code.
+        /// </exception>
+        private async Task<ReferralInfo> GetReferralConnectionAsync(string[] referrals)
+        {
+            ReferralInfo refInfo = null;
+            Exception ex = null;
+            LdapConnection rconn = null;
+            var rh = _defSearchCons.getReferralHandler();
+
+            // Check if we use LdapRebind to get authentication credentials
+            if (rh == null || rh is ILdapAuthHandler)
+            {
+                int i;
+                for (i = 0; i < referrals.Length; i++)
+                {
+                    // dn, pw are null in the default case (anonymous bind)
+                    string dn = null;
+                    byte[] pw = null;
+                    try
+                    {
+                        rconn = new LdapConnection
+                        {
+                            Constraints = _defSearchCons,
+                        };
+                        var url = new LdapUrl(referrals[i]);
+                        await rconn.ConnectAsync(url.Host, url.Port);
+                        if (rh is ILdapAuthHandler)
+                        {
+                            // Get application supplied dn and pw
+                            var ap = ((ILdapAuthHandler)rh).GetAuthProvider(url.Host, url.Port);
+                            dn = ap.Dn;
+                            pw = ap.Password;
+                        }
+
+                        await rconn.BindAsync(LdapV3, dn, pw);
+                        ex = null;
+                        refInfo = new ReferralInfo(rconn, referrals, url);
+
+                        // Indicate this connection created to follow referral
+                        rconn.Connection.ActiveReferral = refInfo;
+                        break;
+                    }
+                    catch (Exception lex)
+                    {
+                        if (rconn != null)
+                        {
+                            try
+                            {
+                                rconn.Disconnect();
+                                rconn = null;
+                                ex = lex;
+                            }
+                            catch (LdapException ldapException)
+                            {
+                                Logger.Log.LogWarning("Exception swallowed", ldapException);
+                            }
+                        }
+                    }
+                }
+            }
+
+            // Check if application gets connection and does bind
+            else
+            {
+                // rh instanceof LdapBind
+                try
+                {
+                    rconn = ((ILdapBindHandler)rh).Bind(referrals, this);
+                    if (rconn == null)
+                    {
+                        var rex = new LdapReferralException(ExceptionMessages.ReferralError);
+                        rex.SetReferrals(referrals);
+                        throw rex;
+                    }
+
+                    // Figure out which Url belongs to the connection
+                    for (var idx = 0; idx < referrals.Length; idx++)
+                    {
+                        try
+                        {
+                            var url = new LdapUrl(referrals[idx]);
+                            if (url.Host.EqualsOrdinalCI(rconn.Host) && url.Port == rconn.Port)
+                            {
+                                refInfo = new ReferralInfo(rconn, referrals, url);
+                                break;
+                            }
+                        }
+                        catch (Exception e)
+                        {
+                            Logger.Log.LogWarning("Exception swallowed", e);
+                        }
+                    }
+
+                    if (refInfo == null)
+                    {
+                        // Could not match LdapBind.bind() connecction with URL list
+                        ex = new LdapLocalException(ExceptionMessages.ReferralBindMatch, LdapException.ConnectError);
+                    }
+                }
+                catch (Exception lex)
+                {
+                    ex = lex;
+                }
+            }
+
+            if (ex != null)
+            {
+                // Could not connect to any server, throw an exception
+                LdapException ldapex;
+                if (ex is LdapReferralException)
+                {
+                    throw (LdapReferralException)ex;
+                }
+
+                if (ex is LdapException)
+                {
+                    ldapex = (LdapException)ex;
+                }
+                else
+                {
+                    ldapex = new LdapLocalException(
+                        ExceptionMessages.ServerConnectError,
+                        new object[] { Connection.Host },
+                        LdapException.ConnectError, ex);
+                }
+
+                // Error attempting to follow a referral
+                var rex = new LdapReferralException(ExceptionMessages.ReferralError, ldapex);
+                rex.SetReferrals(referrals);
+
+                // Use last URL string for the failed referral
+                rex.FailedReferral = referrals[referrals.Length - 1];
+                throw rex;
+            }
+
+            // We now have an authenticated connection
+            // to be used to follow the referral.
+            return refInfo;
+        }
+
+        /// <summary>
+        ///     Check the result code and throw an exception if needed.
+        ///     If referral following is enabled, checks if we need to
+        ///     follow a referral.
+        /// </summary>
+        /// <param name="queue">
+        ///     - the message queue of the current response.
+        /// </param>
+        /// <param name="cons">
+        ///     - the constraints that apply to the request.
+        /// </param>
+        /// <param name="response">
+        ///     - the LdapResponse to check.
+        /// </param>
+        private async Task ChkResultCodeAsync(LdapMessageQueue queue, LdapConstraints cons, LdapResponse response)
+        {
+            if (response.ResultCode == LdapException.Referral && cons.ReferralFollowing)
+            {
+                // BUG: refConn is not used, and thus ReleaseReferralConnections won't do anything?
+                // Pretty sure that the last argument to ChaseReferral should be refConn instead of null
+
+                // Perform referral following and return
+                List<object> refConn = null;
+                try
+                {
+                    await ChaseReferralAsync(queue, cons, response, response.Referrals, 0, false, null);
+                }
+                finally
+                {
+                    ReleaseReferralConnections(refConn);
+                }
+            }
+            else
+            {
+                // Throws exception for non success result
+                response.ChkResultCode();
+            }
+        }
+
+        /// <summary>
+        ///     Follow referrals if necessary referral following enabled.
+        ///     This function is called only by synchronous requests.
+        ///     Search responses come here only if referral following is
+        ///     enabled and if we are processing a SearchResultReference
+        ///     or a Response with a status of REFERRAL, i.e. we are
+        ///     going to follow a referral.
+        ///     This functions recursively follows a referral until a result
+        ///     is returned or until the hop limit is reached.
+        /// </summary>
+        /// <param name="queue">
+        ///     The LdapResponseQueue for this request.
+        /// </param>
+        /// <param name="cons">
+        ///     The constraints that apply to the request.
+        /// </param>
+        /// <param name="msg">
+        ///     The referral or search reference response message.
+        /// </param>
+        /// <param name="initialReferrals">
+        ///     The referral array returned from the
+        ///     initial request.
+        /// </param>
+        /// <param name="hopCount">
+        ///     the number of hops already used while
+        ///     following this referral.
+        /// </param>
+        /// <param name="searchReference">
+        ///     true if the message is a search reference.
+        /// </param>
+        /// <param name="connectionList">
+        ///     An optional array list used to store
+        ///     the LdapConnection objects used in following the referral.
+        /// </param>
+        /// <returns>
+        ///     The array list used to store the all LdapConnection objects
+        ///     used in following the referral.  The list will be empty
+        ///     if there were none.
+        /// </returns>
+        /// <exception>
+        ///     LdapException A general exception which includes an error
+        ///     message and an Ldap error code.
+        /// </exception>
+        internal async Task<List<object>> ChaseReferralAsync(LdapMessageQueue queue, LdapConstraints cons, LdapMessage msg,
+            string[] initialReferrals, int hopCount, bool searchReference, List<object> connectionList)
+        {
+            var connList = connectionList;
+            ReferralInfo rinfo = null; // referral info
+            LdapMessage origMsg;
+
+            // Get a place to store new connections
+            if (connList == null)
+            {
+                connList = new List<object>(cons.HopLimit);
+            }
+
+            // Following referrals or search reference
+            string[] refs; // referral list
+            if (initialReferrals != null)
+            {
+                // Search continuation reference from a search request
+                refs = initialReferrals;
+                origMsg = msg.RequestingMessage;
+            }
+            else
+            {
+                // Not a search request
+                var resp = (LdapResponse)queue.GetResponse();
+                if (resp.ResultCode != LdapException.Referral)
+                {
+                    // Not referral result,throw Exception if nonzero result
+                    resp.ChkResultCode();
+                    return connList;
+                }
+
+                // We have a referral response
+                refs = resp.Referrals;
+                origMsg = resp.RequestingMessage;
+            }
+
+            LdapUrl refUrl; // referral represented as URL
+            try
+            {
+                // increment hop count, check max hops
+                if (hopCount++ > cons.HopLimit)
+                {
+                    throw new LdapLocalException("Max hops exceeded", LdapException.ReferralLimitExceeded);
+                }
+
+                // Get a connection to follow the referral
+                rinfo = await GetReferralConnectionAsync(refs);
+                var rconn = rinfo.ReferralConnection; // new conn for following referral
+                refUrl = rinfo.ReferralUrl;
+                connList.Add(rconn);
+
+                // rebuild msg into new msg changing msgID,dn,scope,filter
+                var newMsg = RebuildRequest(origMsg, refUrl, searchReference);
+
+                // Send new message on new connection
+                try
+                {
+                    MessageAgent agent;
+                    if (queue is LdapResponseQueue)
+                    {
+                        agent = queue.MessageAgent;
+                    }
+                    else
+                    {
+                        agent = queue.MessageAgent;
+                    }
+
+                    await agent.SendMessageAsync(rconn.Connection, newMsg, _defSearchCons.TimeLimit, null);
+                }
+                catch (InterThreadException ex)
+                {
+                    // Error ending request to referred server
+                    var rex = new LdapReferralException(ExceptionMessages.ReferralSend, LdapException.ConnectError,
+                        null, ex);
+                    rex.SetReferrals(initialReferrals);
+                    var refRenamed = rconn.Connection.ActiveReferral;
+                    rex.FailedReferral = refRenamed.ReferralUrl.ToString();
+                    throw rex;
+                }
+
+                if (initialReferrals == null)
+                {
+                    // For operation results, when all responses are complete,
+                    // the stack unwinds back to the original and returns
+                    // to the application.
+                    // An exception is thrown for an error
+                    connList = await ChaseReferralAsync(queue, cons, null, null, hopCount, false, connList);
+                }
+                else
+                {
+                    // For search, just return to LdapSearchResults object
+                    return connList;
+                }
+            }
+            catch (Exception ex)
+            {
+                if (ex is LdapReferralException)
+                {
+                    throw (LdapReferralException)ex;
+                }
+
+                // Set referral list and failed referral
+                var rex = new LdapReferralException(ExceptionMessages.ReferralError, ex);
+                rex.SetReferrals(refs);
+                if (rinfo != null)
+                {
+                    rex.FailedReferral = rinfo.ReferralUrl.ToString();
+                }
+                else
+                {
+                    rex.FailedReferral = refs[refs.Length - 1];
+                }
+
+                throw rex;
+            }
+
+            return connList;
+        }
+
+        /// <summary>
+        ///     Builds a new request replacing dn, scope, and filter where appropriate.
+        /// </summary>
+        /// <param name="msg">
+        ///     the original LdapMessage to build the new request from.
+        /// </param>
+        /// <param name="url">
+        ///     the referral url.
+        /// </param>
+        /// <returns>
+        ///     a new LdapMessage with appropriate information replaced.
+        /// </returns>
+        /// <exception>
+        ///     LdapException A general exception which includes an error
+        ///     message and an Ldap error code.
+        /// </exception>
+        private LdapMessage RebuildRequest(LdapMessage msg, LdapUrl url, bool reference)
+        {
+            var dn = url.GetDn(); // new base
+            string filter = null;
+
+            switch (msg.Type)
+            {
+                case LdapMessage.SearchRequest:
+                    if (reference)
+                    {
+                        filter = url.Filter;
+                    }
+
+                    break;
+
+                // We are allowed to get a referral for the following
+                case LdapMessage.AddRequest:
+                case LdapMessage.BindRequest:
+                case LdapMessage.CompareRequest:
+                case LdapMessage.DelRequest:
+                case LdapMessage.ExtendedRequest:
+                case LdapMessage.ModifyRdnRequest:
+                case LdapMessage.ModifyRequest:
+                    break;
+                default:
+                    throw new LdapLocalException(ExceptionMessages.ImproperReferral, new object[] { msg.Type },
+                        LdapException.LocalError);
+            }
+
+            return msg.Clone(dn, filter, reference);
+        }
+
+        /*
+        * Release connections acquired by following referrals
+        *
+        * @param list the list of the connections
+        */
+
+        internal void ReleaseReferralConnections(List<object> list)
+        {
+            if (list == null)
+            {
+                return;
+            }
+
+            // Release referral connections
+            for (var i = list.Count - 1; i >= 0; i--)
+            {
+                try
+                {
+                    var rconn = (LdapConnection)list[i];
+                    list.RemoveAt(i);
+                    rconn.Disconnect();
+                }
+                catch (IndexOutOfRangeException ex)
+                {
+                    Logger.Log.LogWarning("Exception swallowed", ex);
+                }
+                catch (LdapException lex)
+                {
+                    Logger.Log.LogWarning("Exception swallowed", lex);
+                }
+            }
+        }
+
+        // *************************************************************************
+        // Schema Related methods
+        // *************************************************************************
+
+        /// <summary>
+        ///     Retrieves the schema associated with a particular schema DN in the
+        ///     directory server.
+        ///     The schema DN for a particular entry is obtained by calling the
+        ///     getSchemaDN method of LDAPConnection.
+        /// </summary>
+        /// <param name="schemaDn">
+        ///     The schema DN used to fetch the schema.
+        /// </param>
+        /// <returns>
+        ///     An LDAPSchema entry containing schema attributes.  If the
+        ///     entry contains no schema attributes then the returned LDAPSchema object
+        ///     will be empty.
+        /// </returns>
+        /// <exception>
+        ///     LDAPException     This exception occurs if the schema entry
+        ///     cannot be retrieved with this connection.
+        /// </exception>
+        /// <seealso cref="GetSchemaDnAsync">
+        /// </seealso>
+        /// <seealso cref="GetSchemaDnAsync">
+        /// </seealso>
+        public async Task<LdapSchema> FetchSchemaAsync(string schemaDn)
+        {
+            var ent = await ReadAsync(schemaDn, LdapSchema.SchemaTypeNames);
+            return new LdapSchema(ent);
+        }
+
+        /// <summary>
+        ///     Retrieves the Distiguished Name (DN) for the schema advertised in the
+        ///     root DSE of the Directory Server.
+        ///     The DN can be used with the methods fetchSchema and modify to retreive
+        ///     and extend schema definitions.  The schema entry is located by reading
+        ///     subschemaSubentry attribute of the root DSE.  This is equivalent to
+        ///     calling {@link #getSchemaDN(String) } with the DN parameter as an empty
+        ///     string: <code>getSchemaDN("")</code>.
+        /// </summary>
+        /// <returns>
+        ///     Distinguished Name of a schema entry in effect for the
+        ///     Directory.
+        /// </returns>
+        /// <exception>
+        ///     LDAPException     This exception occurs if the schema DN
+        ///     cannot be retrieved, or if the subschemaSubentry attribute associated
+        ///     with the root DSE contains multiple values.
+        /// </exception>
+        /// <seealso cref="FetchSchemaAsync">
+        /// </seealso>
+        /// <seealso cref="ModifyAsync">
+        /// </seealso>
+        public Task<string> GetSchemaDnAsync()
+        {
+            return GetSchemaDnAsync(string.Empty);
+        }
+
+        /// <summary>
+        ///     Retrieves the Distiguished Name (DN) of the schema associated with a
+        ///     entry in the Directory.
+        ///     The DN can be used with the methods fetchSchema and modify to retreive
+        ///     and extend schema definitions.  Reads the subschemaSubentry of the entry
+        ///     specified.
+        /// </summary>
+        /// <param name="dn">
+        ///     Distinguished Name of any entry.  The subschemaSubentry
+        ///     attribute is queried from this entry.
+        /// </param>
+        /// <returns>
+        ///     Distinguished Name of a schema entry in effect for the entry
+        ///     identified by. <code>dn</code>.
+        /// </returns>
+        /// <exception>
+        ///     LDAPException     This exception occurs if a null or empty
+        ///     value is passed as dn, if the subschemasubentry attribute cannot
+        ///     be retrieved, or the subschemasubentry contains multiple values.
+        /// </exception>
+        /// <seealso cref="FetchSchemaAsync">
+        /// </seealso>
+        /// <seealso cref="ModifyAsync">
+        /// </seealso>
+        public async Task<string> GetSchemaDnAsync(string dn)
+        {
+            string[] attrSubSchema = { "subschemaSubentry" };
+
+            /* Read the entries subschemaSubentry attribute. Throws an exception if
+            * no entries are returned. */
+            var ent = await ReadAsync(dn, attrSubSchema);
+
+            var attr = ent.GetAttribute(attrSubSchema[0]);
+            var values = attr.StringValueArray;
+            if (values == null || values.Length < 1)
+            {
+                throw new LdapLocalException(ExceptionMessages.NoSchema, new object[] { dn },
+                    LdapException.NoResultsReturned);
+            }
+
+            if (values.Length > 1)
+            {
+                throw new LdapLocalException(ExceptionMessages.MultipleSchema, new object[] { dn },
+                    LdapException.ConstraintViolation);
+            }
+
+            return values[0];
+        }
+    }
+}