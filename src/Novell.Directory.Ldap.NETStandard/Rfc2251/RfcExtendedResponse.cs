--- conflicted
+++ resolved
@@ -1,144 +1,131 @@
-﻿/******************************************************************************
-* The MIT License
-* Copyright (c) 2003 Novell Inc.  www.novell.com
-*
-* Permission is hereby granted, free of charge, to any person obtaining  a copy
-* of this software and associated documentation files (the Software), to deal
-* in the Software without restriction, including  without limitation the rights
-* to use, copy, modify, merge, publish, distribute, sublicense, and/or sell
-* copies of the Software, and to  permit persons to whom the Software is
-* furnished to do so, subject to the following conditions:
-*
-* The above copyright notice and this permission notice shall be included in
-* all copies or substantial portions of the Software.
-*
-* THE SOFTWARE IS PROVIDED AS IS, WITHOUT WARRANTY OF ANY KIND, EXPRESS OR
-* IMPLIED, INCLUDING BUT NOT LIMITED TO THE WARRANTIES OF MERCHANTABILITY,
-* FITNESS FOR A PARTICULAR PURPOSE AND NONINFRINGEMENT. IN NO EVENT SHALL THE
-* AUTHORS OR COPYRIGHT HOLDERS BE LIABLE FOR ANY CLAIM, DAMAGES OR OTHER
-* LIABILITY, WHETHER IN AN ACTION OF CONTRACT, TORT OR OTHERWISE, ARISING FROM,
-* OUT OF OR IN CONNECTION WITH THE SOFTWARE OR THE USE OR OTHER DEALINGS IN THE
-* SOFTWARE.
-*******************************************************************************/
-
-<<<<<<< HEAD
-//
-// Novell.Directory.Ldap.Rfc2251.RfcExtendedResponse.cs
-//
-// Author:
-//   Sunil Kumar (Sunilk@novell.com)
-//
-// (C) 2003 Novell, Inc (http://www.novell.com)
-//
-
-using System.IO;
-=======
->>>>>>> e31d7667
-using Novell.Directory.Ldap.Asn1;
-using System.IO;
-
-namespace Novell.Directory.Ldap.Rfc2251
-{
-    /// <summary>
-    ///     Represents an Ldap Extended Response.
-    ///     <pre>
-    ///         ExtendedResponse ::= [APPLICATION 24] SEQUENCE {
-    ///         COMPONENTS OF LdapResult,
-    ///         responseName     [10] LdapOID OPTIONAL,
-    ///         response         [11] OCTET STRING OPTIONAL }
-    ///     </pre>
-    /// </summary>
-    public class RfcExtendedResponse : Asn1Sequence, IRfcResponse
-    {
-        /// <summary> Context-specific TAG for optional responseName.</summary>
-        public const int ResponseNameTag = 10;
-
-        /// <summary> Context-specific TAG for optional response.</summary>
-        public const int ResponseTag = 11;
-
-        private readonly int _referralIndex;
-        private readonly int _responseIndex;
-        private readonly int _responseNameIndex;
-
-        // *************************************************************************
-        // Constructors for ExtendedResponse
-        // *************************************************************************
-
-        /// <summary>
-        ///     The only time a client will create a ExtendedResponse is when it is
-        ///     decoding it from an InputStream.
-        /// </summary>
-        public RfcExtendedResponse(IAsn1Decoder dec, Stream inRenamed, int len)
-            : base(dec, inRenamed, len)
-        {
-            // decode optional tagged elements
-            if (Size() > 3)
-            {
-                for (var i = 3; i < Size(); i++)
-                {
-                    var obj = (Asn1Tagged)get_Renamed(i);
-                    var id = obj.GetIdentifier();
-                    switch (id.Tag)
-                    {
-                        case RfcLdapResult.Referral:
-                            var content = ((Asn1OctetString)obj.TaggedValue).ByteValue();
-                            var bais = new MemoryStream(content);
-                            set_Renamed(i, new RfcReferral(dec, bais, content.Length));
-                            _referralIndex = i;
-                            break;
-
-                        case ResponseNameTag:
-                            set_Renamed(i, new RfcLdapOid(((Asn1OctetString)obj.TaggedValue).ByteValue()));
-                            _responseNameIndex = i;
-                            break;
-
-                        case ResponseTag:
-                            set_Renamed(i, obj.TaggedValue);
-                            _responseIndex = i;
-                            break;
-                    }
-                }
-            }
-        }
-
-        /// <summary> </summary>
-        public RfcLdapOid ResponseName => _responseNameIndex != 0 ? (RfcLdapOid)get_Renamed(_responseNameIndex) : null;
-
-        /// <summary> </summary>
-        public Asn1OctetString Response => _responseIndex != 0 ? (Asn1OctetString)get_Renamed(_responseIndex) : null;
-
-        // *************************************************************************
-        // Accessors
-        // *************************************************************************
-
-        /// <summary> </summary>
-        public Asn1Enumerated GetResultCode()
-        {
-            return (Asn1Enumerated)get_Renamed(0);
-        }
-
-        /// <summary> </summary>
-        public RfcLdapDn GetMatchedDn()
-        {
-            return new RfcLdapDn(((Asn1OctetString)get_Renamed(1)).ByteValue());
-        }
-
-        /// <summary> </summary>
-        public RfcLdapString GetErrorMessage()
-        {
-            return new RfcLdapString(((Asn1OctetString)get_Renamed(2)).ByteValue());
-        }
-
-        /// <summary> </summary>
-        public RfcReferral GetReferral()
-        {
-            return _referralIndex != 0 ? (RfcReferral)get_Renamed(_referralIndex) : null;
-        }
-
-        /// <summary> Override getIdentifier to return an application-wide id.</summary>
-        public override Asn1Identifier GetIdentifier()
-        {
-            return new Asn1Identifier(Asn1Identifier.Application, true, LdapMessage.ExtendedResponse);
-        }
-    }
-}
+﻿/******************************************************************************
+* The MIT License
+* Copyright (c) 2003 Novell Inc.  www.novell.com
+*
+* Permission is hereby granted, free of charge, to any person obtaining  a copy
+* of this software and associated documentation files (the Software), to deal
+* in the Software without restriction, including  without limitation the rights
+* to use, copy, modify, merge, publish, distribute, sublicense, and/or sell
+* copies of the Software, and to  permit persons to whom the Software is
+* furnished to do so, subject to the following conditions:
+*
+* The above copyright notice and this permission notice shall be included in
+* all copies or substantial portions of the Software.
+*
+* THE SOFTWARE IS PROVIDED AS IS, WITHOUT WARRANTY OF ANY KIND, EXPRESS OR
+* IMPLIED, INCLUDING BUT NOT LIMITED TO THE WARRANTIES OF MERCHANTABILITY,
+* FITNESS FOR A PARTICULAR PURPOSE AND NONINFRINGEMENT. IN NO EVENT SHALL THE
+* AUTHORS OR COPYRIGHT HOLDERS BE LIABLE FOR ANY CLAIM, DAMAGES OR OTHER
+* LIABILITY, WHETHER IN AN ACTION OF CONTRACT, TORT OR OTHERWISE, ARISING FROM,
+* OUT OF OR IN CONNECTION WITH THE SOFTWARE OR THE USE OR OTHER DEALINGS IN THE
+* SOFTWARE.
+*******************************************************************************/
+
+using Novell.Directory.Ldap.Asn1;
+using System.IO;
+
+namespace Novell.Directory.Ldap.Rfc2251
+{
+    /// <summary>
+    ///     Represents an Ldap Extended Response.
+    ///     <pre>
+    ///         ExtendedResponse ::= [APPLICATION 24] SEQUENCE {
+    ///         COMPONENTS OF LdapResult,
+    ///         responseName     [10] LdapOID OPTIONAL,
+    ///         response         [11] OCTET STRING OPTIONAL }
+    ///     </pre>
+    /// </summary>
+    public class RfcExtendedResponse : Asn1Sequence, IRfcResponse
+    {
+        /// <summary> Context-specific TAG for optional responseName.</summary>
+        public const int ResponseNameTag = 10;
+
+        /// <summary> Context-specific TAG for optional response.</summary>
+        public const int ResponseTag = 11;
+
+        private readonly int _referralIndex;
+        private readonly int _responseIndex;
+        private readonly int _responseNameIndex;
+
+        // *************************************************************************
+        // Constructors for ExtendedResponse
+        // *************************************************************************
+
+        /// <summary>
+        ///     The only time a client will create a ExtendedResponse is when it is
+        ///     decoding it from an InputStream.
+        /// </summary>
+        public RfcExtendedResponse(IAsn1Decoder dec, Stream inRenamed, int len)
+            : base(dec, inRenamed, len)
+        {
+            // decode optional tagged elements
+            if (Size() > 3)
+            {
+                for (var i = 3; i < Size(); i++)
+                {
+                    var obj = (Asn1Tagged)get_Renamed(i);
+                    var id = obj.GetIdentifier();
+                    switch (id.Tag)
+                    {
+                        case RfcLdapResult.Referral:
+                            var content = ((Asn1OctetString)obj.TaggedValue).ByteValue();
+                            var bais = new MemoryStream(content);
+                            set_Renamed(i, new RfcReferral(dec, bais, content.Length));
+                            _referralIndex = i;
+                            break;
+
+                        case ResponseNameTag:
+                            set_Renamed(i, new RfcLdapOid(((Asn1OctetString)obj.TaggedValue).ByteValue()));
+                            _responseNameIndex = i;
+                            break;
+
+                        case ResponseTag:
+                            set_Renamed(i, obj.TaggedValue);
+                            _responseIndex = i;
+                            break;
+                    }
+                }
+            }
+        }
+
+        /// <summary> </summary>
+        public RfcLdapOid ResponseName => _responseNameIndex != 0 ? (RfcLdapOid)get_Renamed(_responseNameIndex) : null;
+
+        /// <summary> </summary>
+        public Asn1OctetString Response => _responseIndex != 0 ? (Asn1OctetString)get_Renamed(_responseIndex) : null;
+
+        // *************************************************************************
+        // Accessors
+        // *************************************************************************
+
+        /// <summary> </summary>
+        public Asn1Enumerated GetResultCode()
+        {
+            return (Asn1Enumerated)get_Renamed(0);
+        }
+
+        /// <summary> </summary>
+        public RfcLdapDn GetMatchedDn()
+        {
+            return new RfcLdapDn(((Asn1OctetString)get_Renamed(1)).ByteValue());
+        }
+
+        /// <summary> </summary>
+        public RfcLdapString GetErrorMessage()
+        {
+            return new RfcLdapString(((Asn1OctetString)get_Renamed(2)).ByteValue());
+        }
+
+        /// <summary> </summary>
+        public RfcReferral GetReferral()
+        {
+            return _referralIndex != 0 ? (RfcReferral)get_Renamed(_referralIndex) : null;
+        }
+
+        /// <summary> Override getIdentifier to return an application-wide id.</summary>
+        public override Asn1Identifier GetIdentifier()
+        {
+            return new Asn1Identifier(Asn1Identifier.Application, true, LdapMessage.ExtendedResponse);
+        }
+    }
+}