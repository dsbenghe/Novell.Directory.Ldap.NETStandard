--- conflicted
+++ resolved
@@ -21,18 +21,6 @@
 * SOFTWARE.
 *******************************************************************************/
 
-<<<<<<< HEAD
-//
-// Novell.Directory.Ldap.Asn1.Asn1Encoder.cs
-//
-// Author:
-//   Sunil Kumar (Sunilk@novell.com)
-//
-// (C) 2003 Novell, Inc (http://www.novell.com)
-//
-
-=======
->>>>>>> e31d7667
 using System.IO;
 
 namespace Novell.Directory.Ldap.Asn1
@@ -174,4 +162,4 @@
         /// </param>
         void Encode(Asn1Identifier id, Stream outRenamed);
     }
-}
+}