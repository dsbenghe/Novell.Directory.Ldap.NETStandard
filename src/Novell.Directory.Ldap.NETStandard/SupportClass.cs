--- conflicted
+++ resolved
@@ -1,130 +1,125 @@
-﻿/******************************************************************************
-* The MIT License
-* Copyright (c) 2003 Novell Inc.  www.novell.com
-*
-* Permission is hereby granted, free of charge, to any person obtaining  a copy
-* of this software and associated documentation files (the Software), to deal
-* in the Software without restriction, including  without limitation the rights
-* to use, copy, modify, merge, publish, distribute, sublicense, and/or sell
-* copies of the Software, and to  permit persons to whom the Software is
-* furnished to do so, subject to the following conditions:
-*
-* The above copyright notice and this permission notice shall be included in
-* all copies or substantial portions of the Software.
-*
-* THE SOFTWARE IS PROVIDED AS IS, WITHOUT WARRANTY OF ANY KIND, EXPRESS OR
-* IMPLIED, INCLUDING BUT NOT LIMITED TO THE WARRANTIES OF MERCHANTABILITY,
-* FITNESS FOR A PARTICULAR PURPOSE AND NONINFRINGEMENT. IN NO EVENT SHALL THE
-* AUTHORS OR COPYRIGHT HOLDERS BE LIABLE FOR ANY CLAIM, DAMAGES OR OTHER
-* LIABILITY, WHETHER IN AN ACTION OF CONTRACT, TORT OR OTHERWISE, ARISING FROM,
-* OUT OF OR IN CONNECTION WITH THE SOFTWARE OR THE USE OR OTHER DEALINGS IN THE
-* SOFTWARE.
-*******************************************************************************/
-
-// Support classes replicate the functionality of the original code, but in some cases they are
-// substantially different architecturally. Although every effort is made to preserve the
-// original architecture of the application in the converted project, the user should be aware that
-// the primary goal of these support classes is to replicate functionality, and that at times
-// the architecture of the resulting solution may differ somewhat.
-using System.Collections.Generic;
-using System.IO;
-
-namespace Novell.Directory.Ldap
-{
-    /// <summary>
-    ///     Contains conversion support elements such as classes, interfaces and static methods.
-    /// </summary>
-    public class SupportClass
-    {
-        /*******************************/
-
-        /// <summary>
-        ///     Reads a number of characters from the current source Stream and writes the data to the target array at the
-        ///     specified index.
-        /// </summary>
-        /// <param name="sourceStream">The source Stream to read from.</param>
-        /// <param name="target">Contains the array of characteres read from the source Stream.</param>
-        /// <param name="start">The starting index of the target array.</param>
-        /// <param name="count">The maximum number of characters to read from the source Stream.</param>
-        /// <returns>
-        ///     The number of characters read. The number will be less than or equal to count depending on the data available
-        ///     in the source Stream. Returns -1 if the end of the stream is reached.
-        /// </returns>
-        public static int ReadInput(Stream sourceStream, ref byte[] target, int start, int count)
-        {
-            // Returns 0 bytes if not enough space in target
-            if (target.Length == 0)
-            {
-                return 0;
-            }
-
-            var receiver = new byte[target.Length];
-            var bytesRead = 0;
-            var startIndex = start;
-            var bytesToRead = count;
-            while (bytesToRead > 0)
-            {
-                var n = sourceStream.Read(receiver, startIndex, bytesToRead);
-                if (n == 0)
-                {
-                    break;
-                }
-
-                bytesRead += n;
-                startIndex += n;
-                bytesToRead -= n;
-            }
-
-            // Returns -1 if EOF
-            if (bytesRead == 0)
-            {
-                return -1;
-            }
-
-            for (var i = start; i < start + bytesRead; i++)
-            {
-                target[i] = receiver[i];
-            }
-
-            return bytesRead;
-        }
-
-        /*******************************/
-
-        /// <summary>
-        ///     This method returns the literal value received.
-        /// </summary>
-        /// <param name="literal">The literal to return.</param>
-        /// <returns>The received value.</returns>
-        public static long Identity(long literal)
-        {
-            return literal;
-        }
-
-<<<<<<< HEAD
-        /*******************************/
-
-=======
->>>>>>> e48273e0
-        /// <summary>
-        ///     Copies an array of chars obtained from a String into a specified array of chars.
-        /// </summary>
-        /// <param name="sourceString">The String to get the chars from.</param>
-        /// <param name="sourceStart">Position of the String to start getting the chars.</param>
-        /// <param name="sourceEnd">Position of the String to end getting the chars.</param>
-        /// <param name="destinationArray">Array to return the chars.</param>
-        /// <param name="destinationStart">Position of the destination array of chars to start storing the chars.</param>
-        public static void GetCharsFromString(string sourceString, int sourceStart, int sourceEnd,
-            ref char[] destinationArray, int destinationStart)
-        {
-            var sourceCounter = sourceStart;
-            var destinationCounter = destinationStart;
-            while (sourceCounter < sourceEnd)
-            {
-                destinationArray[destinationCounter] = sourceString[sourceCounter];
-                sourceCounter++;
-                destinationCounter++;
-            }
-        }
-    }
-}
+﻿/******************************************************************************
+* The MIT License
+* Copyright (c) 2003 Novell Inc.  www.novell.com
+*
+* Permission is hereby granted, free of charge, to any person obtaining  a copy
+* of this software and associated documentation files (the Software), to deal
+* in the Software without restriction, including  without limitation the rights
+* to use, copy, modify, merge, publish, distribute, sublicense, and/or sell
+* copies of the Software, and to  permit persons to whom the Software is
+* furnished to do so, subject to the following conditions:
+*
+* The above copyright notice and this permission notice shall be included in
+* all copies or substantial portions of the Software.
+*
+* THE SOFTWARE IS PROVIDED AS IS, WITHOUT WARRANTY OF ANY KIND, EXPRESS OR
+* IMPLIED, INCLUDING BUT NOT LIMITED TO THE WARRANTIES OF MERCHANTABILITY,
+* FITNESS FOR A PARTICULAR PURPOSE AND NONINFRINGEMENT. IN NO EVENT SHALL THE
+* AUTHORS OR COPYRIGHT HOLDERS BE LIABLE FOR ANY CLAIM, DAMAGES OR OTHER
+* LIABILITY, WHETHER IN AN ACTION OF CONTRACT, TORT OR OTHERWISE, ARISING FROM,
+* OUT OF OR IN CONNECTION WITH THE SOFTWARE OR THE USE OR OTHER DEALINGS IN THE
+* SOFTWARE.
+*******************************************************************************/
+
+// Support classes replicate the functionality of the original code, but in some cases they are
+// substantially different architecturally. Although every effort is made to preserve the
+// original architecture of the application in the converted project, the user should be aware that
+// the primary goal of these support classes is to replicate functionality, and that at times
+// the architecture of the resulting solution may differ somewhat.
+using System.Collections.Generic;
+using System.IO;
+
+namespace Novell.Directory.Ldap
+{
+    /// <summary>
+    ///     Contains conversion support elements such as classes, interfaces and static methods.
+    /// </summary>
+    public class SupportClass
+    {
+        /*******************************/
+
+        /// <summary>
+        ///     Reads a number of characters from the current source Stream and writes the data to the target array at the
+        ///     specified index.
+        /// </summary>
+        /// <param name="sourceStream">The source Stream to read from.</param>
+        /// <param name="target">Contains the array of characteres read from the source Stream.</param>
+        /// <param name="start">The starting index of the target array.</param>
+        /// <param name="count">The maximum number of characters to read from the source Stream.</param>
+        /// <returns>
+        ///     The number of characters read. The number will be less than or equal to count depending on the data available
+        ///     in the source Stream. Returns -1 if the end of the stream is reached.
+        /// </returns>
+        public static int ReadInput(Stream sourceStream, ref byte[] target, int start, int count)
+        {
+            // Returns 0 bytes if not enough space in target
+            if (target.Length == 0)
+            {
+                return 0;
+            }
+
+            var receiver = new byte[target.Length];
+            var bytesRead = 0;
+            var startIndex = start;
+            var bytesToRead = count;
+            while (bytesToRead > 0)
+            {
+                var n = sourceStream.Read(receiver, startIndex, bytesToRead);
+                if (n == 0)
+                {
+                    break;
+                }
+
+                bytesRead += n;
+                startIndex += n;
+                bytesToRead -= n;
+            }
+
+            // Returns -1 if EOF
+            if (bytesRead == 0)
+            {
+                return -1;
+            }
+
+            for (var i = start; i < start + bytesRead; i++)
+            {
+                target[i] = receiver[i];
+            }
+
+            return bytesRead;
+        }
+
+        /*******************************/
+
+        /// <summary>
+        ///     This method returns the literal value received.
+        /// </summary>
+        /// <param name="literal">The literal to return.</param>
+        /// <returns>The received value.</returns>
+        public static long Identity(long literal)
+        {
+            return literal;
+        }
+
+        /// <summary>
+        ///     Copies an array of chars obtained from a String into a specified array of chars.
+        /// </summary>
+        /// <param name="sourceString">The String to get the chars from.</param>
+        /// <param name="sourceStart">Position of the String to start getting the chars.</param>
+        /// <param name="sourceEnd">Position of the String to end getting the chars.</param>
+        /// <param name="destinationArray">Array to return the chars.</param>
+        /// <param name="destinationStart">Position of the destination array of chars to start storing the chars.</param>
+        public static void GetCharsFromString(string sourceString, int sourceStart, int sourceEnd,
+            ref char[] destinationArray, int destinationStart)
+        {
+            var sourceCounter = sourceStart;
+            var destinationCounter = destinationStart;
+            while (sourceCounter < sourceEnd)
+            {
+                destinationArray[destinationCounter] = sourceString[sourceCounter];
+                sourceCounter++;
+                destinationCounter++;
+            }
+        }
+    }
+}